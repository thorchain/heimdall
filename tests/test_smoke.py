import unittest
import os
import logging
import json
from pprint import pformat
from deepdiff import DeepDiff

from chains.binance import Binance
from chains.bitcoin import Bitcoin
from chains.ethereum import Ethereum
from thorchain.thorchain import ThorchainState, Event
from utils.breakpoint import Breakpoint
from utils.common import Transaction, get_rune_asset, DEFAULT_RUNE_ASSET
<<<<<<< HEAD

RUNE = get_rune_asset()
=======
>>>>>>> 30c31cc9

RUNE = get_rune_asset()
# Init logging
logging.basicConfig(
    format="%(asctime)s | %(levelname).4s | %(message)s",
    level=os.environ.get("LOGLEVEL", "INFO"),
)


def get_balance(idx):
    """
    Retrieve expected balance with given id
    """
    file = "data/smoke_test_balances.json"
    if RUNE.get_chain() == "THOR":
        file = "data/smoke_test_native_balances.json"
    with open(file) as f:
        contents = f.read()
        contents = contents.replace(DEFAULT_RUNE_ASSET, RUNE)
        balances = json.loads(contents)
        for bal in balances:
            if idx == bal["TX"]:
                return bal


def get_events():
    """
    Retrieve expected events
    """
    file = "data/smoke_test_events.json"
    if RUNE.get_chain() == "THOR":
        file = "data/smoke_test_native_events.json"
    with open(file) as f:
        contents = f.read()
        contents = contents.replace(DEFAULT_RUNE_ASSET, RUNE)
        events = json.loads(contents)
        return [Event(e["type"], e["attributes"]) for e in events]
    raise Exception("could not load events")


class TestSmoke(unittest.TestCase):
    """
    This runs tests with a pre-determined list of transactions and an expected
    balance after each transaction (/data/balance.json). These transactions and
    balances were determined earlier via a google spreadsheet
    https://docs.google.com/spreadsheets/d/1sLK0FE-s6LInWijqKgxAzQk2RiSDZO1GL58kAD62ch0/edit#gid=439437407
    """

    def test_smoke(self):
        export = os.environ.get("EXPORT", None)
        export_events = os.environ.get("EXPORT_EVENTS", None)

        failure = False
        snaps = []
        bnb = Binance()  # init local binance chain
        btc = Bitcoin()  # init local bitcoin chain
        eth = Ethereum()  # init local ethereum chain
        thorchain = ThorchainState()  # init local thorchain
        thorchain.network_fees = {  # init fixed network fees
            "BNB": 37500,
            "BTC": 1,
            "ETH": 1,
        }

        file = "data/smoke_test_transactions.json"
        if RUNE.get_chain() == "THOR":
            file = "data/smoke_test_native_transactions.json"

        with open(file, "r") as f:
            contents = f.read()
            loaded = json.loads(contents)

        for i, txn in enumerate(loaded):
            txn = Transaction.from_dict(txn)
            logging.info(f"{i} {txn}")

            if txn.chain == Binance.chain:
                bnb.transfer(txn)  # send transfer on binance chain
            if txn.chain == Bitcoin.chain:
                btc.transfer(txn)  # send transfer on bitcoin chain
            if txn.chain == Ethereum.chain:
                eth.transfer(txn)  # send transfer on ethereum chain

            if txn.memo == "SEED":
                continue

            outbound = thorchain.handle(txn)  # process transaction in thorchain
<<<<<<< HEAD
            outbound = thorchain.handle_fee(txn, outbound)
            thorchain.order_outbound_txns(outbound)
=======
>>>>>>> 30c31cc9

            for txn in outbound:
                if txn.chain == Binance.chain:
                    bnb.transfer(txn)  # send outbound txns back to Binance
                if txn.chain == Bitcoin.chain:
                    btc.transfer(txn)  # send outbound txns back to Bitcoin
                if txn.chain == Ethereum.chain:
                    eth.transfer(txn)  # send outbound txns back to Ethereum

            thorchain.handle_rewards()

            bnbOut = []
            for out in outbound:
                if out.coins[0].asset.get_chain() == "BNB":
                    bnbOut.append(out)
            btcOut = []
            for out in outbound:
                if out.coins[0].asset.get_chain() == "BTC":
                    btcOut.append(out)
            ethOut = []
            for out in outbound:
                if out.coins[0].asset.get_chain() == "ETH":
                    ethOut.append(out)
            thorchain.handle_gas(bnbOut)  # subtract gas from pool(s)
            thorchain.handle_gas(btcOut)  # subtract gas from pool(s)
            thorchain.handle_gas(ethOut)  # subtract gas from pool(s)

            # generated a snapshop picture of thorchain and bnb
            snap = Breakpoint(thorchain, bnb).snapshot(i, len(outbound))
            snaps.append(snap)
            expected = get_balance(i)  # get the expected balance from json file

            diff = DeepDiff(
                snap, expected, ignore_order=True
            )  # empty dict if are equal
            if len(diff) > 0:
                logging.info(f"Transaction: {i} {txn}")
                logging.info(">>>>>> Expected")
                logging.info(pformat(expected))
                logging.info(">>>>>> Obtained")
                logging.info(pformat(snap))
                logging.info(">>>>>> DIFF")
                logging.info(pformat(diff))
                if not export:
                    raise Exception("did not match!")

        if export:
            with open(export, "w") as fp:
                json.dump(snaps, fp, indent=4)

        if export_events:
            with open(export_events, "w") as fp:
                json.dump(thorchain.events, fp, default=lambda x: x.__dict__, indent=4)

        # check events against expected
        expected_events = get_events()
        for event, expected_event in zip(thorchain.events, expected_events):
            if event != expected_event:
                logging.error(
                    f"Event Thorchain {event} \n   !="
                    f"  \nEvent Expected {expected_event}"
                )
                if not export_events:
                    raise Exception("Events mismatch")

        if failure:
            raise Exception("Fail")


if __name__ == "__main__":
    unittest.main()<|MERGE_RESOLUTION|>--- conflicted
+++ resolved
@@ -11,13 +11,9 @@
 from thorchain.thorchain import ThorchainState, Event
 from utils.breakpoint import Breakpoint
 from utils.common import Transaction, get_rune_asset, DEFAULT_RUNE_ASSET
-<<<<<<< HEAD
 
 RUNE = get_rune_asset()
-=======
->>>>>>> 30c31cc9
 
-RUNE = get_rune_asset()
 # Init logging
 logging.basicConfig(
     format="%(asctime)s | %(levelname).4s | %(message)s",
@@ -103,11 +99,6 @@
                 continue
 
             outbound = thorchain.handle(txn)  # process transaction in thorchain
-<<<<<<< HEAD
-            outbound = thorchain.handle_fee(txn, outbound)
-            thorchain.order_outbound_txns(outbound)
-=======
->>>>>>> 30c31cc9
 
             for txn in outbound:
                 if txn.chain == Binance.chain:
