--- conflicted
+++ resolved
@@ -10,14 +10,9 @@
 from chains.ethereum import Ethereum
 from thorchain.thorchain import ThorchainState, Event
 from utils.breakpoint import Breakpoint
-<<<<<<< HEAD
-from utils.common import Transaction
-=======
-
 from utils.common import Transaction, get_rune_asset, DEFAULT_RUNE_ASSET
 
 RUNE = get_rune_asset()
->>>>>>> cd81452b
 
 # Init logging
 logging.basicConfig(
