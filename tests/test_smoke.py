import unittest
import os
import logging
import json
from pprint import pformat
from deepdiff import DeepDiff

from chains.binance import Binance
from chains.bitcoin import Bitcoin
<<<<<<< HEAD
from chains.ethereum import Ethereum
from thorchain import ThorchainState, Event
from breakpoint import Breakpoint
=======
from thorchain.thorchain import ThorchainState, Event
from utils.breakpoint import Breakpoint
>>>>>>> a6b519d7

from utils.common import Transaction

# Init logging
logging.basicConfig(
    format="%(asctime)s | %(levelname).4s | %(message)s",
    level=os.environ.get("LOGLEVEL", "INFO"),
)


def get_balance(idx):
    """
    Retrieve expected balance with given id
    """
    with open("data/smoke_test_balances.json") as f:
        balances = json.load(f)
        for bal in balances:
            if idx == bal["TX"]:
                return bal


def get_events():
    """
    Retrieve expected events
    """
    with open("data/smoke_test_events.json") as f:
        events = json.load(f)
        return [Event.from_dict(evt) for evt in events]
    raise Exception("could not load events")


class TestSmoke(unittest.TestCase):
    """
    This runs tests with a pre-determined list of transactions and an expected
    balance after each transaction (/data/balance.json). These transactions and
    balances were determined earlier via a google spreadsheet
    https://docs.google.com/spreadsheets/d/1sLK0FE-s6LInWijqKgxAzQk2RiSDZO1GL58kAD62ch0/edit#gid=439437407
    """

    def test_smoke(self):
        export = os.environ.get("EXPORT", None)
        export_events = os.environ.get("EXPORT_EVENTS", None)

        failure = False
        snaps = []
        bnb = Binance()  # init local binance chain
        btc = Bitcoin()  # init local bitcoin chain
        eth = Ethereum()  # init local ethereum chain
        thorchain = ThorchainState()  # init local thorchain

        with open("data/smoke_test_transactions.json", "r") as f:
            loaded = json.load(f)

        for i, txn in enumerate(loaded):
            txn = Transaction.from_dict(txn)
            logging.info(f"{i} {txn}")

            if txn.chain == Binance.chain:
                bnb.transfer(txn)  # send transfer on binance chain
            if txn.chain == Bitcoin.chain:
                btc.transfer(txn)  # send transfer on bitcoin chain
            if txn.chain == Ethereum.chain:
                eth.transfer(txn)  # send transfer on ethereum chain

            if txn.memo == "SEED":
                continue

            outbound = thorchain.handle(txn)  # process transaction in thorchain
            outbound = thorchain.handle_fee(outbound)
            thorchain.order_outbound_txns(outbound)

            for txn in outbound:
                if txn.chain == Binance.chain:
                    bnb.transfer(txn)  # send outbound txns back to Binance
                if txn.chain == Bitcoin.chain:
                    btc.transfer(txn)  # send outbound txns back to Bitcoin
                if txn.chain == Ethereum.chain:
                    eth.transfer(txn)  # send outbound txns back to Ethereum

            thorchain.handle_rewards()
            thorchain.handle_gas(outbound)  # subtract gas from pool(s)

            # generated a snapshop picture of thorchain and bnb
            snap = Breakpoint(thorchain, bnb).snapshot(i, len(outbound))
            snaps.append(snap)
            expected = get_balance(i)  # get the expected balance from json file

            diff = DeepDiff(
                snap, expected, ignore_order=True
            )  # empty dict if are equal
            if len(diff) > 0:
                logging.info(f"Transaction: {i} {txn}")
                logging.info(">>>>>> Expected")
                logging.info(pformat(expected))
                logging.info(">>>>>> Obtained")
                logging.info(pformat(snap))
                logging.info(">>>>>> DIFF")
                logging.info(pformat(diff))
                if not export:
                    raise Exception("did not match!")

        # check events against expected
        expected_events = get_events()
        for event, expected_event in zip(thorchain.events, expected_events):
            if event != expected_event:
                logging.error(
                    f"Event Thorchain {event} \n   !="
                    f"  \nEvent Expected {expected_event}"
                )
                if not export_events:
                    raise Exception("Events mismatch")

        if export:
            with open(export, "w") as fp:
                json.dump(snaps, fp, indent=4)

        if export_events:
            with open(export_events, "w") as fp:
                json.dump(thorchain.events, fp, default=lambda x: x.__dict__, indent=4)

        if failure:
            raise Exception("Fail")


if __name__ == "__main__":
    unittest.main()<|MERGE_RESOLUTION|>--- conflicted
+++ resolved
@@ -7,15 +7,9 @@
 
 from chains.binance import Binance
 from chains.bitcoin import Bitcoin
-<<<<<<< HEAD
 from chains.ethereum import Ethereum
-from thorchain import ThorchainState, Event
-from breakpoint import Breakpoint
-=======
 from thorchain.thorchain import ThorchainState, Event
 from utils.breakpoint import Breakpoint
->>>>>>> a6b519d7
-
 from utils.common import Transaction
 
 # Init logging
