--- conflicted
+++ resolved
@@ -48,7 +48,7 @@
         thorchain.network_fees = {"BTC": 99813}
         thorchain.pools = [Pool("BTC.BTC", 59983570781, 127225819)]
         gas = thorchain.get_gas("BTC", {})
-        self.assertEqual(gas, Coin("BTC.BTC", 149720))
+        self.assertEqual(gas, Coin("BTC.BTC", 149719))
 
     def test_handle_fee(self):
         thorchain = ThorchainState()
@@ -79,7 +79,7 @@
             "STAKER-1",
             "VAULT",
             [Coin("BNB.BNB", 10 * Coin.ONE)],
-            "SWAP:BNB.RUNE-A1F",
+            "SWAP:BNB.RUNE-67C",
         )
 
         outbound = thorchain.handle(tx)
@@ -111,7 +111,7 @@
                 "fee",
                 [
                     {"tx_id": "TODO"},
-                    {"coins": "100000000 BNB.RUNE-A1F"},
+                    {"coins": "100000000 BNB.RUNE-67C"},
                     {"pool_deduct": "0"},
                 ],
             ),
@@ -707,7 +707,7 @@
                 "fee",
                 [
                     {"tx_id": "TODO"},
-                    {"coins": "37443792 BNB.RUNE-A1F"},
+                    {"coins": "37443792 BNB.RUNE-67C"},
                     {"pool_deduct": "0"},
                 ],
             ),
@@ -743,7 +743,7 @@
                 "fee",
                 [
                     {"tx_id": "TODO"},
-                    {"coins": "37387711 BNB.RUNE-A1F"},
+                    {"coins": "37387711 BNB.RUNE-67C"},
                     {"pool_deduct": "0"},
                 ],
             ),
@@ -779,7 +779,7 @@
                 "fee",
                 [
                     {"tx_id": "TODO"},
-                    {"coins": "37331755 BNB.RUNE-A1F"},
+                    {"coins": "37331755 BNB.RUNE-67C"},
                     {"pool_deduct": "0"},
                 ],
             ),
@@ -819,7 +819,7 @@
                 "fee",
                 [
                     {"tx_id": "TODO"},
-                    {"coins": "37275925 BNB.RUNE-A1F"},
+                    {"coins": "37275925 BNB.RUNE-67C"},
                     {"pool_deduct": "0"},
                 ],
             ),
@@ -987,7 +987,7 @@
                 "fee",
                 [
                     {"tx_id": "TODO"},
-                    {"coins": "37443792 BNB.RUNE-A1F"},
+                    {"coins": "37443792 BNB.RUNE-67C"},
                     {"pool_deduct": "0"},
                 ],
             ),
@@ -1196,7 +1196,7 @@
                 "fee",
                 [
                     {"tx_id": "TODO"},
-                    {"coins": "37443792 BNB.RUNE-A1F"},
+                    {"coins": "37443792 BNB.RUNE-67C"},
                     {"pool_deduct": "0"},
                 ],
             ),
@@ -1236,7 +1236,7 @@
                 "fee",
                 [
                     {"tx_id": "TODO"},
-                    {"coins": "37387711 BNB.RUNE-A1F"},
+                    {"coins": "37387711 BNB.RUNE-67C"},
                     {"pool_deduct": "0"},
                 ],
             ),
@@ -1272,7 +1272,7 @@
                 "fee",
                 [
                     {"tx_id": "TODO"},
-                    {"coins": "37331755 BNB.RUNE-A1F"},
+                    {"coins": "37331755 BNB.RUNE-67C"},
                     {"pool_deduct": "0"},
                 ],
             ),
@@ -1312,7 +1312,7 @@
                 "fee",
                 [
                     {"tx_id": "TODO"},
-                    {"coins": "37275925 BNB.RUNE-A1F"},
+                    {"coins": "37275925 BNB.RUNE-67C"},
                     {"pool_deduct": "0"},
                 ],
             ),
@@ -1356,7 +1356,7 @@
                 "fee",
                 [
                     {"tx_id": "TODO"},
-                    {"coins": "37220220 BNB.RUNE-A1F"},
+                    {"coins": "37220220 BNB.RUNE-67C"},
                     {"pool_deduct": "0"},
                 ],
             ),
@@ -1637,7 +1637,7 @@
                 "fee",
                 [
                     {"tx_id": "TODO"},
-                    {"coins": "1201403 BNB.RUNE-A1F"},
+                    {"coins": "1201403 BNB.RUNE-67C"},
                     {"pool_deduct": "0"},
                 ],
             ),
@@ -1655,7 +1655,7 @@
         expected_events += [
             Event(
                 "fee",
-                [{"tx_id": "TODO"}, {"coins": "1 BNB.RUNE-A1F"}, {"pool_deduct": "0"}],
+                [{"tx_id": "TODO"}, {"coins": "1 BNB.RUNE-67C"}, {"pool_deduct": "0"}],
             )
         ]
         self.assertEqual(thorchain.events, expected_events)
@@ -1670,7 +1670,7 @@
         expected_events += [
             Event(
                 "fee",
-                [{"tx_id": "TODO"}, {"coins": "1 BNB.RUNE-A1F"}, {"pool_deduct": "0"}],
+                [{"tx_id": "TODO"}, {"coins": "1 BNB.RUNE-67C"}, {"pool_deduct": "0"}],
             )
         ]
         self.assertEqual(thorchain.events, expected_events)
@@ -1683,7 +1683,7 @@
         expected_events += [
             Event(
                 "fee",
-                [{"tx_id": "TODO"}, {"coins": "1 BNB.RUNE-A1F"}, {"pool_deduct": "0"}],
+                [{"tx_id": "TODO"}, {"coins": "1 BNB.RUNE-67C"}, {"pool_deduct": "0"}],
             )
         ]
         self.assertEqual(thorchain.events, expected_events)
@@ -1720,7 +1720,7 @@
                 "fee",
                 [
                     {"tx_id": "TODO"},
-                    {"coins": "100000000 BNB.RUNE-A1F"},
+                    {"coins": "100000000 BNB.RUNE-67C"},
                     {"pool_deduct": "0"},
                 ],
             ),
@@ -1744,19 +1744,16 @@
         expected_events += [
             Event(
                 "fee",
-                [{"tx_id": "TODO"}, {"coins": "1 BNB.RUNE-A1F"}, {"pool_deduct": "0"}],
+                [{"tx_id": "TODO"}, {"coins": "1 BNB.RUNE-67C"}, {"pool_deduct": "0"}],
             ),
         ]
         self.assertEqual(thorchain.events, expected_events)
 
     def test_unstake_native(self):
 
-<<<<<<< HEAD
-=======
         # check event generated for successful stake
         # only if BNB.RUNE-67C as with native RUNE it would
         # be a cross chain stake and no event on first stake
->>>>>>> fa152720
         if RUNE.get_chain() == "BNB":
             return
 
