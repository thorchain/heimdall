--- conflicted
+++ resolved
@@ -1,7 +1,6 @@
 import unittest
 
 from thorchain.thorchain import (
-    ThorchainClient,
     ThorchainState,
     Pool,
     Event,
@@ -59,14 +58,6 @@
             Binance.chain,
             "STAKER-1",
             "VAULT",
-<<<<<<< HEAD
-            [Coin(RUNE, 1000000000)],
-            "SWAP:BNB.BNB",
-        )
-
-        outbound = thorchain.handle(txn)
-        outbound = thorchain.handle_fee(txn, outbound)
-=======
             [Coin(RUNE, 10 * Coin.ONE)],
             "SWAP:BNB.BNB",
         )
@@ -110,64 +101,36 @@
         )
 
         outbound = thorchain.handle(tx)
->>>>>>> 30c31cc9
         self.assertEqual(len(outbound), 1)
         self.assertEqual(outbound[0].memo, "REFUND:TODO")
         self.assertEqual(outbound[0].coins[0], Coin(RUNE, 9 * Coin.ONE))
 
         # check refund event generated for swap with no pool
-<<<<<<< HEAD
-        events = thorchain.events
-        expected_events = [
+        expected_events += [
+            Event(
+                "fee",
+                [
+                    {"tx_id": "TODO"},
+                    {"coins": "100000000 BNB.RUNE-A1F"},
+                    {"pool_deduct": "0"},
+                ],
+            ),
             Event(
                 "refund",
                 [
                     {"code": "105"},
                     {"reason": "refund reason message: pool is zero"},
-                    *txn.get_attributes(),
-                ],
-            ),
-            Event(
-                "fee",
-                [
-                    {"tx_id": "TODO"},
-                    {"coins": f"100000000 {RUNE}"},
-                    {"pool_deduct": "0"},
-=======
-        expected_events += [
-            Event(
-                "fee",
-                [
-                    {"tx_id": "TODO"},
-                    {"coins": "100000000 BNB.RUNE-A1F"},
-                    {"pool_deduct": "0"},
-                ],
-            ),
-            Event(
-                "refund",
-                [
-                    {"code": "105"},
-                    {"reason": "refund reason message: pool is zero"},
-                    *tx.get_attributes(),
->>>>>>> 30c31cc9
+                    *tx.get_attributes(),
                 ],
             ),
         ]
         self.assertEqual(events, expected_events)
-<<<<<<< HEAD
-
-        # do a regular swap
-        thorchain.pools = [Pool("BNB.BNB", 50 * 100000000, 50 * 100000000)]
-        outbound = thorchain.handle(txn)
-        outbound = thorchain.handle_fee(txn, outbound)
-=======
 
         # init pool
         thorchain.pools = [Pool("BNB.BNB", 50 * Coin.ONE, 50 * Coin.ONE)]
 
         # do a regular swap
         outbound = thorchain.handle(tx)
->>>>>>> 30c31cc9
         self.assertEqual(len(outbound), 1)
         self.assertEqual(outbound[0].memo, "OUTBOUND:TODO")
         self.assertEqual(outbound[0].coins[0], Coin("BNB.BNB", 694331944))
@@ -182,67 +145,29 @@
                     {"trade_slip": "4400"},
                     {"liquidity_fee": "138888888"},
                     {"liquidity_fee_in_rune": "138888888"},
-<<<<<<< HEAD
-                    *txn.get_attributes(),
-=======
-                    *tx.get_attributes(),
->>>>>>> 30c31cc9
-                ],
-            ),
-            Event(
-                "fee",
-                [
-                    {"tx_id": "TODO"},
-<<<<<<< HEAD
-                    {"coins": "71759259 BNB.BNB"},
-                    {"pool_deduct": "100000000"},
-=======
+                    *tx.get_attributes(),
+                ],
+            ),
+            Event(
+                "fee",
+                [
+                    {"tx_id": "TODO"},
                     {"coins": "112500 BNB.BNB"},
                     {"pool_deduct": "156774"},
->>>>>>> 30c31cc9
                 ],
             ),
         ]
         self.assertEqual(events, expected_events)
 
         # swap with two coins on the inbound tx
-<<<<<<< HEAD
-        txn.coins = [Coin("BNB.BNB", 1000000000), Coin(RUNE, 1000000000)]
-        outbound = thorchain.handle(txn)
-        outbound = thorchain.handle_fee(txn, outbound)
-        self.assertEqual(len(outbound), 2)
-=======
         tx.coins = [Coin("BNB.BNB", 10 * Coin.ONE), Coin("BNB.LOK-3C0", 10 * Coin.ONE)]
         outbound = thorchain.handle(tx)
         self.assertEqual(len(outbound), 1)
->>>>>>> 30c31cc9
         self.assertEqual(outbound[0].memo, "REFUND:TODO")
         self.assertEqual(outbound[0].coins[0], Coin("BNB.BNB", 999887500))
 
         # check refund event generated for swap with two coins
-<<<<<<< HEAD
         reason = "unknown request: not expecting multiple coins in a swap"
-        expected_events += [
-            Event(
-                "refund", [{"code": "105"}, {"reason": reason}, *txn.get_attributes()],
-            ),
-            Event(
-                "fee",
-                [
-                    {"tx_id": "TODO"},
-                    {"coins": "74191777 BNB.BNB"},
-                    {"pool_deduct": "100000000"},
-                ],
-            ),
-            Event(
-                "fee",
-                [
-                    {"tx_id": "TODO"},
-                    {"coins": f"100000000 {RUNE}"},
-                    {"pool_deduct": "0"},
-                ],
-=======
-        reason = "invalid swap memo:not expecting multiple coins in a swap"
         expected_events += [
             Event(
                 "fee",
@@ -254,31 +179,11 @@
             ),
             Event(
                 "refund", [{"code": "105"}, {"reason": reason}, *tx.get_attributes()],
->>>>>>> 30c31cc9
             ),
         ]
         self.assertEqual(events, expected_events)
 
         # swap with zero return, refunds and doesn't change pools
-<<<<<<< HEAD
-        txn.coins = [Coin(RUNE, 1)]
-        outbound = thorchain.handle(txn)
-        # outbound = thorchain.handle_fee(txn, outbound)
-        self.assertEqual(len(outbound), 1)
-        self.assertEqual(outbound[0].memo, "REFUND:TODO")
-        self.assertEqual(thorchain.pools[0].rune_balance, 58 * 100000000)
-
-        # check refund event generated for swap with zero return
-        # check refund event generated for swap with two coins
-        expected_events += [
-            Event(
-                "refund",
-                [
-                    {"code": "108"},
-                    {"reason": "emit asset 0 less than price limit 0"},
-                    *txn.get_attributes(),
-                ],
-=======
         tx.coins = [Coin(RUNE, 1)]
         outbound = thorchain.handle(tx)
         self.assertEqual(len(outbound), 0)
@@ -289,74 +194,26 @@
             Event(
                 "fee",
                 [{"tx_id": "TODO"}, {"coins": f"1 {RUNE}"}, {"pool_deduct": "0"}],
->>>>>>> 30c31cc9
             ),
         ]
         self.assertEqual(events, expected_events)
 
         # swap with zero return, not enough coin to pay fee so no refund
-<<<<<<< HEAD
-        txn.coins = [Coin(RUNE, 1)]
-        outbound = thorchain.handle(txn)
-        outbound = thorchain.handle_fee(txn, outbound)
-=======
         tx.coins = [Coin(RUNE, 1)]
         outbound = thorchain.handle(tx)
->>>>>>> 30c31cc9
         self.assertEqual(len(outbound), 0)
         self.assertEqual(thorchain.pools[0].rune_balance, 5999686460)
 
         # check refund event generated for swap with zero return
         expected_events += [
             Event(
-<<<<<<< HEAD
-                "refund",
-                [
-                    {"code": "108"},
-                    {"reason": "emit asset 0 less than price limit 0"},
-                    *txn.get_attributes(),
-                ],
-            ),
-            Event(
-                "fee",
-                [
-                    {"tx_id": "TODO"},
-                    {"coins": f"100000000 {RUNE}"},
-                    {"pool_deduct": "0"},
-                ],
-=======
                 "fee",
                 [{"tx_id": "TODO"}, {"coins": f"1 {RUNE}"}, {"pool_deduct": "0"}],
->>>>>>> 30c31cc9
             ),
         ]
         self.assertEqual(events, expected_events)
 
         # swap with limit
-<<<<<<< HEAD
-        txn.coins = [Coin(RUNE, 500000000)]
-        txn.memo = "SWAP:BNB.BNB::999999999999999999999"
-        outbound = thorchain.handle(txn)
-        outbound = thorchain.handle_fee(txn, outbound)
-        self.assertEqual(len(outbound), 1)
-        self.assertEqual(outbound[0].memo, "REFUND:TODO")
-        self.assertEqual(outbound[0].coins, [Coin(RUNE, 400000000)])
-        self.assertEqual(thorchain.pools[0].rune_balance, 58 * 100000000)
-
-        # check refund event generated for swap with limit
-        reason = "emit asset 325254953 less than price limit 999999999999999999999"
-        expected_events += [
-            Event(
-                "refund", [{"code": "108"}, {"reason": reason}, *txn.get_attributes()],
-            ),
-            Event(
-                "fee",
-                [
-                    {"tx_id": "TODO"},
-                    {"coins": f"100000000 {RUNE}"},
-                    {"pool_deduct": "0"},
-                ],
-=======
         tx.coins = [Coin(RUNE, 500000000)]
         tx.memo = "SWAP:BNB.BNB::999999999999999999999"
         outbound = thorchain.handle(tx)
@@ -374,22 +231,14 @@
             ),
             Event(
                 "refund", [{"code": "108"}, {"reason": reason}, *tx.get_attributes()],
->>>>>>> 30c31cc9
             ),
         ]
         self.assertEqual(events, expected_events)
 
         # swap with custom address
-<<<<<<< HEAD
-        txn.coins = [Coin(RUNE, 500000000)]
-        txn.memo = "SWAP:BNB.BNB:NOMNOM:"
-        outbound = thorchain.handle(txn)
-        outbound = thorchain.handle_fee(txn, outbound)
-=======
         tx.coins = [Coin(RUNE, 500000000)]
         tx.memo = "SWAP:BNB.BNB:NOMNOM:"
         outbound = thorchain.handle(tx)
->>>>>>> 30c31cc9
         self.assertEqual(len(outbound), 1)
         self.assertEqual(outbound[0].memo, "OUTBOUND:TODO")
         self.assertEqual(outbound[0].to_address, "NOMNOM")
@@ -401,89 +250,48 @@
                 [
                     {"pool": "BNB.BNB"},
                     {"price_target": "0"},
-<<<<<<< HEAD
-                    {"trade_slip": "1798"},
-                    {"liquidity_fee": "28039220"},
-                    {"liquidity_fee_in_rune": "36533132"},
-                    *txn.get_attributes(),
-=======
                     {"trade_slip": "1736"},
                     {"liquidity_fee": "25480449"},
                     {"liquidity_fee_in_rune": "35504528"},
                     *tx.get_attributes(),
->>>>>>> 30c31cc9
-                ],
-            ),
-            Event(
-                "fee",
-                [
-                    {"tx_id": "TODO"},
-<<<<<<< HEAD
-                    {"coins": "65496058 BNB.BNB"},
-                    {"pool_deduct": "100000000"},
-=======
+                ],
+            ),
+            Event(
+                "fee",
+                [
+                    {"tx_id": "TODO"},
                     {"coins": "112500 BNB.BNB"},
                     {"pool_deduct": "182802"},
->>>>>>> 30c31cc9
                 ],
             ),
         ]
         self.assertEqual(events, expected_events)
 
         # refund swap when address is a different network
-<<<<<<< HEAD
-        txn.coins = [Coin(RUNE, 500000000)]
-        txn.memo = "SWAP:BNB.BNB:BNBNOMNOM"
-        outbound = thorchain.handle(txn)
-        outbound = thorchain.handle_fee(txn, outbound)
-=======
         tx.coins = [Coin(RUNE, 500000000)]
         tx.memo = "SWAP:BNB.BNB:BNBNOMNOM"
         outbound = thorchain.handle(tx)
->>>>>>> 30c31cc9
         self.assertEqual(len(outbound), 1)
         self.assertEqual(outbound[0].memo, "REFUND:TODO")
 
         # check refund event generated for swap with different network
         expected_events += [
             Event(
-<<<<<<< HEAD
-=======
                 "fee",
                 [{"tx_id": "TODO"}, {"coins": f"182792 {RUNE}"}, {"pool_deduct": "0"}],
             ),
             Event(
->>>>>>> 30c31cc9
                 "refund",
                 [
                     {"code": "105"},
                     {"reason": "address format not supported: BNBNOMNOM"},
-<<<<<<< HEAD
-                    *txn.get_attributes(),
-                ],
-            ),
-            Event(
-                "fee",
-                [
-                    {"tx_id": "TODO"},
-                    {"coins": f"100000000 {RUNE}"},
-                    {"pool_deduct": "0"},
-=======
-                    *tx.get_attributes(),
->>>>>>> 30c31cc9
+                    *tx.get_attributes(),
                 ],
             ),
         ]
         self.assertEqual(events, expected_events)
 
         # do a double swap
-<<<<<<< HEAD
-        txn.coins = [Coin("BNB.BNB", 1000000000)]
-        txn.memo = "SWAP:BNB.LOK-3C0"
-        thorchain.pools.append(Pool("BNB.LOK-3C0", 30 * 100000000, 30 * 100000000))
-        outbound = thorchain.handle(txn)
-        outbound = thorchain.handle_fee(txn, outbound)
-=======
         thorchain.pools = [
             Pool("BNB.LOK-3C0", 30 * Coin.ONE, 30 * Coin.ONE),
             Pool("BNB.BNB", 50 * Coin.ONE, 50 * Coin.ONE),
@@ -493,7 +301,6 @@
         tx.memo = "SWAP:BNB.LOK-3C0"
 
         outbound = thorchain.handle(tx)
->>>>>>> 30c31cc9
         self.assertEqual(len(outbound), 1)
         self.assertEqual(outbound[0].memo, "OUTBOUND:TODO")
         self.assertEqual(outbound[0].coins[0], Coin("BNB.LOK-3C0", 457856148))
@@ -503,20 +310,12 @@
             Event(
                 "outbound",
                 [
-<<<<<<< HEAD
-                    {"in_tx_id": txn.id},
-=======
                     {"in_tx_id": tx.id},
->>>>>>> 30c31cc9
                     {"id": Transaction.empty_id},
                     {"chain": RUNE.get_chain()},
                     {"from": "STAKER-1"},
                     {"to": "VAULT"},
-<<<<<<< HEAD
-                    {"coin": f"964183435 {RUNE}"},
-=======
                     {"coin": f"694444444 {RUNE}"},
->>>>>>> 30c31cc9
                     {"memo": "SWAP:BNB.LOK-3C0"},
                 ],
             ),
@@ -525,17 +324,10 @@
                 [
                     {"pool": "BNB.BNB"},
                     {"price_target": "0"},
-<<<<<<< HEAD
-                    {"trade_slip": "5340"},
-                    {"liquidity_fee": "230019434"},
-                    {"liquidity_fee_in_rune": "230019434"},
-                    *txn.get_attributes(),
-=======
                     {"trade_slip": "4400"},
                     {"liquidity_fee": "138888888"},
                     {"liquidity_fee_in_rune": "138888888"},
                     *tx.get_attributes(),
->>>>>>> 30c31cc9
                 ],
             ),
             Event(
@@ -543,11 +335,6 @@
                 [
                     {"pool": "BNB.LOK-3C0"},
                     {"price_target": "0"},
-<<<<<<< HEAD
-                    {"trade_slip": "7461"},
-                    {"liquidity_fee": "177473331"},
-                    {"liquidity_fee_in_rune": "177473331"},
-=======
                     {"trade_slip": "5165"},
                     {"liquidity_fee": "105998077"},
                     {"liquidity_fee_in_rune": "105998077"},
@@ -656,7 +443,7 @@
         self.assertEqual(outbound[1].coins[0], Coin("BNB.BNB", 999887500))
 
         # check refund event generated for swap with two coins
-        reason = "invalid swap memo:not expecting multiple coins in a swap"
+        reason = "unknown request: not expecting multiple coins in a swap"
         expected_events += [
             Event(
                 "fee",
@@ -852,16 +639,11 @@
                     {"trade_slip": "2971"},
                     {"liquidity_fee": "74360499"},
                     {"liquidity_fee_in_rune": "74360499"},
->>>>>>> 30c31cc9
                     {"id": "TODO"},
                     {"chain": "BNB"},
                     {"from": "STAKER-1"},
                     {"to": "VAULT"},
-<<<<<<< HEAD
-                    {"coin": f"964183435 {RUNE}"},
-=======
                     {"coin": f"694444444 {RUNE}"},
->>>>>>> 30c31cc9
                     {"memo": "SWAP:BNB.LOK-3C0"},
                 ],
             ),
@@ -869,24 +651,16 @@
                 "fee",
                 [
                     {"tx_id": "TODO"},
-<<<<<<< HEAD
-                    {"coins": "61747954 BNB.LOK-3C0"},
-                    {"pool_deduct": "100000000"},
-=======
                     {"coins": "63294 BNB.LOK-3C0"},
                     {"pool_deduct": "80729"},
->>>>>>> 30c31cc9
                 ],
             ),
         ]
         self.assertEqual(events, expected_events)
-<<<<<<< HEAD
-=======
 
     def test_add_bep2(self):
         if RUNE.get_chain() == "THOR":
             return
->>>>>>> 30c31cc9
 
         thorchain = ThorchainState()
         thorchain.network_fees = {"BNB": 37500}
@@ -904,11 +678,7 @@
 
         # check event generated for successful add
         expected_events = [
-<<<<<<< HEAD
-            Event("add", [{"pool": "BNB.BNB"}, *txn.get_attributes()]),
-=======
             Event("add", [{"pool": "BNB.BNB"}, *tx.get_attributes()]),
->>>>>>> 30c31cc9
         ]
         self.assertEqual(thorchain.events, expected_events)
 
@@ -926,10 +696,6 @@
         # check refund event generated for add with bad memo
         expected_events += [
             Event(
-<<<<<<< HEAD
-                "refund",
-                [{"code": "105"}, {"reason": "Invalid symbol"}, *txn.get_attributes()],
-=======
                 "fee",
                 [
                     {"tx_id": "TODO"},
@@ -948,7 +714,6 @@
             Event(
                 "refund",
                 [{"code": "105"}, {"reason": "Invalid symbol"}, *tx.get_attributes()],
->>>>>>> 30c31cc9
             ),
         ]
         self.assertEqual(thorchain.events, expected_events)
@@ -967,10 +732,6 @@
         # check refund event generated for add with mismatch asset and memo
         expected_events += [
             Event(
-<<<<<<< HEAD
-                "refund",
-                [{"code": "105"}, {"reason": "Invalid symbol"}, *txn.get_attributes()],
-=======
                 "fee",
                 [
                     {"tx_id": "TODO"},
@@ -989,7 +750,6 @@
             Event(
                 "refund",
                 [{"code": "105"}, {"reason": "Invalid symbol"}, *tx.get_attributes()],
->>>>>>> 30c31cc9
             ),
         ]
         self.assertEqual(thorchain.events, expected_events)
@@ -1008,10 +768,6 @@
         # check refund event generated for add with rune in memo
         expected_events += [
             Event(
-<<<<<<< HEAD
-                "refund",
-                [{"code": "105"}, {"reason": "Invalid symbol"}, *txn.get_attributes()],
-=======
                 "fee",
                 [
                     {"tx_id": "TODO"},
@@ -1030,7 +786,6 @@
             Event(
                 "refund",
                 [{"code": "105"}, {"reason": "Invalid symbol"}, *tx.get_attributes()],
->>>>>>> 30c31cc9
             ),
         ]
         self.assertEqual(thorchain.events, expected_events)
@@ -1047,18 +802,12 @@
             ],
             "ADD:BNB.BNB",
         )
-<<<<<<< HEAD
-        outbound = thorchain.handle(txn)
-=======
-        outbound = thorchain.handle(tx)
->>>>>>> 30c31cc9
+        outbound = thorchain.handle(tx)
         self.assertEqual(len(outbound), 2)
 
         # check refund event generated for add with > 2 coins
         expected_events += [
             Event(
-<<<<<<< HEAD
-=======
                 "fee",
                 [
                     {"tx_id": "TODO"},
@@ -1075,26 +824,16 @@
                 ],
             ),
             Event(
->>>>>>> 30c31cc9
                 "refund",
                 [
                     {"code": "105"},
                     {"reason": "refund reason message"},
-<<<<<<< HEAD
-                    *txn.get_attributes(),
-=======
-                    *tx.get_attributes(),
->>>>>>> 30c31cc9
-                ],
-            ),
-        ]
-        self.assertEqual(thorchain.events, expected_events)
-
-<<<<<<< HEAD
-    def test_reserve(self):
-        thorchain = ThorchainState()
-        txn = Transaction(
-=======
+                    *tx.get_attributes(),
+                ],
+            ),
+        ]
+        self.assertEqual(thorchain.events, expected_events)
+
     def test_add_native(self):
         if RUNE.get_chain() == "BNB":
             return
@@ -1138,7 +877,6 @@
             return
         thorchain = ThorchainState()
         tx = Transaction(
->>>>>>> 30c31cc9
             Binance.chain, "STAKER-1", "VAULT", [Coin(RUNE, 50000000000)], "RESERVE",
         )
 
@@ -1152,23 +890,14 @@
             Event(
                 "reserve",
                 [
-<<<<<<< HEAD
-                    {"contributor_address": txn.from_address},
-                    {"amount": txn.coins[0].amount},
-                    *txn.get_attributes(),
-=======
                     {"contributor_address": tx.from_address},
                     {"amount": tx.coins[0].amount},
                     *tx.get_attributes(),
->>>>>>> 30c31cc9
-                ],
-            ),
-        ]
-        self.assertEqual(thorchain.events, expected_events)
-
-<<<<<<< HEAD
-    def test_gas(self):
-=======
+                ],
+            ),
+        ]
+        self.assertEqual(thorchain.events, expected_events)
+
     def test_reserve_native(self):
         if RUNE.get_chain() == "BNB":
             return
@@ -1197,248 +926,6 @@
     def test_gas_bep2(self):
         if RUNE.get_chain() == "THOR":
             return
->>>>>>> 30c31cc9
-        thorchain = ThorchainState()
-        thorchain.network_fees = {"BNB": 37500}
-
-        tx = Transaction(
-            Binance.chain,
-            "STAKER-1",
-            "VAULT",
-            [Coin("BNB.BNB", 150000000), Coin(RUNE, 50000000000)],
-            "STAKE:BNB.BNB:STAKER-1",
-        )
-
-        outbound = thorchain.handle(tx)
-        self.assertEqual(outbound, [])
-
-        pool = thorchain.get_pool("BNB.BNB")
-        self.assertEqual(pool.rune_balance, 50000000000)
-        self.assertEqual(pool.asset_balance, 150000000)
-        self.assertEqual(pool.get_staker("STAKER-1").units, 25075000000)
-        self.assertEqual(pool.total_units, 25075000000)
-
-        # check event generated for successful stake
-        expected_events = [
-            Event(
-                "stake",
-                [
-                    {"pool": pool.asset},
-                    {"stake_units": pool.total_units},
-<<<<<<< HEAD
-                    {"rune_address": txn.from_address},
-=======
-                    {"rune_address": tx.from_address},
->>>>>>> 30c31cc9
-                    {"rune_amount": "50000000000"},
-                    {"asset_amount": "150000000"},
-                    {"BNB_txid": "TODO"},
-                ],
-            ),
-        ]
-        self.assertEqual(thorchain.events, expected_events)
-
-        # should refund if no memo
-        tx = Transaction(
-            Binance.chain,
-            "STAKER-1",
-            "VAULT",
-            [Coin("BNB.BNB", 150000000), Coin(RUNE, 50000000000)],
-            "",
-        )
-        outbound = thorchain.handle(tx)
-        self.assertEqual(len(outbound), 2)
-
-        # check refund event generated for stake with no memo
-        expected_events += [
-            Event(
-<<<<<<< HEAD
-=======
-                "fee",
-                [
-                    {"tx_id": "TODO"},
-                    {"coins": "112500 BNB.BNB"},
-                    {"pool_deduct": "37500000"},
-                ],
-            ),
-            Event(
-                "fee",
-                [
-                    {"tx_id": "TODO"},
-                    {"coins": "37443792 BNB.RUNE-A1F"},
-                    {"pool_deduct": "0"},
-                ],
-            ),
-            Event(
->>>>>>> 30c31cc9
-                "refund",
-                [
-                    {"code": "105"},
-                    {"reason": "memo can't be empty"},
-<<<<<<< HEAD
-                    *txn.get_attributes(),
-=======
-                    *tx.get_attributes(),
->>>>>>> 30c31cc9
-                ],
-            ),
-        ]
-        self.assertEqual(thorchain.events, expected_events)
-
-        # check gas event generated after we sent to chain
-        outbound[0].gas = [Coin("BNB.BNB", 37500)]
-        outbound[1].gas = [Coin("BNB.BNB", 37500)]
-        thorchain.handle_gas(outbound)
-
-        # first new gas event
-        expected_events += [
-            Event(
-                "gas",
-                [
-                    {"asset": "BNB.BNB"},
-                    {"asset_amt": "75000"},
-<<<<<<< HEAD
-                    {"rune_amt": "25000000"},
-=======
-                    {"rune_amt": "24962528"},
->>>>>>> 30c31cc9
-                    {"transaction_count": "2"},
-                ],
-            ),
-        ]
-        self.assertEqual(thorchain.events, expected_events)
-
-<<<<<<< HEAD
-    def test_stake(self):
-=======
-    def test_gas_native(self):
-        if RUNE.get_chain() == "BNB":
-            return
->>>>>>> 30c31cc9
-        thorchain = ThorchainState()
-        thorchain.network_fees = {"BNB": 37500}
-
-        tx = Transaction(
-            Thorchain.chain,
-            "STAKER-1",
-            "VAULT",
-            [Coin(RUNE, 50000000000)],
-            "STAKE:BNB.BNB:STAKER-1",
-        )
-
-        outbound = thorchain.handle(tx)
-        self.assertEqual(outbound, [])
-
-        tx = Transaction(
-            Binance.chain,
-            "STAKER-1",
-            "VAULT",
-<<<<<<< HEAD
-            [Coin("BNB.BNB", 150000000), Coin(RUNE, 50000000000)],
-=======
-            [Coin("BNB.BNB", 150000000)],
->>>>>>> 30c31cc9
-            "STAKE:BNB.BNB:STAKER-1",
-        )
-
-        outbound = thorchain.handle(tx)
-        self.assertEqual(outbound, [])
-
-        pool = thorchain.get_pool("BNB.BNB")
-        self.assertEqual(pool.rune_balance, 50000000000)
-        self.assertEqual(pool.asset_balance, 150000000)
-        self.assertEqual(pool.get_staker("STAKER-1").units, 25075000000)
-        self.assertEqual(pool.total_units, 25075000000)
-
-        # check event generated for successful stake
-        expected_events = [
-            Event(
-                "stake",
-                [
-                    {"pool": pool.asset},
-                    {"stake_units": pool.total_units},
-<<<<<<< HEAD
-                    {"rune_address": txn.from_address},
-                    {"rune_amount": "50000000000"},
-                    {"asset_amount": "150000000"},
-                    {"BNB_txid": "TODO"},
-=======
-                    {"rune_address": tx.from_address},
-                    {"rune_amount": "50000000000"},
-                    {"asset_amount": "150000000"},
-                    {"BNB_txid": "TODO"},
-                    {"THOR_txid": "TODO"},
->>>>>>> 30c31cc9
-                ],
-            ),
-        ]
-        self.assertEqual(thorchain.events, expected_events)
-
-        # should refund if no memo
-        tx = Transaction(
-            Binance.chain,
-            "STAKER-1",
-            "VAULT",
-            [Coin("BNB.BNB", 150000000), Coin(RUNE, 50000000000)],
-            "",
-        )
-        outbound = thorchain.handle(tx)
-        self.assertEqual(len(outbound), 2)
-
-        # check refund event generated for stake with no memo
-        expected_events += [
-            Event(
-<<<<<<< HEAD
-=======
-                "fee",
-                [
-                    {"tx_id": "TODO"},
-                    {"coins": "112500 BNB.BNB"},
-                    {"pool_deduct": "37500000"},
-                ],
-            ),
-            Event(
-                "fee",
-                [
-                    {"tx_id": "TODO"},
-                    {"coins": "37443792 THOR.RUNE"},
-                    {"pool_deduct": "0"},
-                ],
-            ),
-            Event(
-                "refund",
-                [
-                    {"code": "105"},
-                    {"reason": "memo can't be empty"},
-                    *tx.get_attributes(),
-                ],
-            ),
-        ]
-        self.assertEqual(thorchain.events, expected_events)
-
-        # check gas event generated after we sent to chain
-        outbound[0].gas = [Coin("BNB.BNB", 37500)]
-        outbound[1].gas = [Coin("BNB.BNB", 37500)]
-        thorchain.handle_gas(outbound)
-
-        # first new gas event
-        expected_events += [
-            Event(
-                "gas",
-                [
-                    {"asset": "BNB.BNB"},
-                    {"asset_amt": "75000"},
-                    {"rune_amt": "24962528"},
-                    {"transaction_count": "2"},
-                ],
-            ),
-        ]
-        self.assertEqual(thorchain.events, expected_events)
-
-    def test_stake_bep2(self):
-        if RUNE.get_chain() == "THOR":
-            return
-
         thorchain = ThorchainState()
         thorchain.network_fees = {"BNB": 37500}
 
@@ -1505,348 +992,38 @@
                 ],
             ),
             Event(
->>>>>>> 30c31cc9
                 "refund",
                 [
                     {"code": "105"},
                     {"reason": "memo can't be empty"},
-<<<<<<< HEAD
-                    *txn.get_attributes(),
-=======
-                    *tx.get_attributes(),
->>>>>>> 30c31cc9
-                ],
-            ),
-        ]
-        self.assertEqual(thorchain.events, expected_events)
-
-        # bad stake memo should refund
-        tx = Transaction(
-            Binance.chain,
-            "STAKER-1",
-            "VAULT",
-            [Coin("BNB.BNB", 150000000), Coin(RUNE, 50000000000)],
-            "STAKE:",
-        )
-        outbound = thorchain.handle(tx)
-        self.assertEqual(len(outbound), 2)
-
-        # check refund event generated for stake with bad memo
-        expected_events += [
-            Event(
-<<<<<<< HEAD
-                "refund",
-                [{"code": "105"}, {"reason": "Invalid symbol"}, *txn.get_attributes()],
-=======
-                "fee",
-                [
-                    {"tx_id": "TODO"},
-                    {"coins": "112500 BNB.BNB"},
-                    {"pool_deduct": "37443792"},
-                ],
-            ),
-            Event(
-                "fee",
-                [
-                    {"tx_id": "TODO"},
-                    {"coins": "37387711 BNB.RUNE-A1F"},
-                    {"pool_deduct": "0"},
-                ],
-            ),
-            Event(
-                "refund",
-                [{"code": "105"}, {"reason": "Invalid symbol"}, *tx.get_attributes()],
->>>>>>> 30c31cc9
-            ),
-        ]
-        self.assertEqual(thorchain.events, expected_events)
-
-        # mismatch asset and memo
-        tx = Transaction(
-            Binance.chain,
-            "STAKER-1",
-            "VAULT",
-            [Coin("BNB.BNB", 150000000), Coin(RUNE, 50000000000)],
-            "STAKE:BNB.TCAN-014",
-        )
-        outbound = thorchain.handle(tx)
-        self.assertEqual(len(outbound), 2)
-
-        # check refund event generated for stake with mismatch asset and memo
-        expected_events += [
-            Event(
-<<<<<<< HEAD
-                "refund",
-                [
-                    {"code": "105"},
-                    {"reason": "unknown request: did not find both coins"},
-                    *txn.get_attributes(),
-=======
-                "fee",
-                [
-                    {"tx_id": "TODO"},
-                    {"coins": "112500 BNB.BNB"},
-                    {"pool_deduct": "37387711"},
-                ],
-            ),
-            Event(
-                "fee",
-                [
-                    {"tx_id": "TODO"},
-                    {"coins": "37331755 BNB.RUNE-A1F"},
-                    {"pool_deduct": "0"},
-                ],
-            ),
-            Event(
-                "refund",
-                [
-                    {"code": "105"},
-                    {"reason": "invalid stake memo:did not find BNB.TCAN-014 "},
-                    *tx.get_attributes(),
->>>>>>> 30c31cc9
-                ],
-            ),
-        ]
-        self.assertEqual(thorchain.events, expected_events)
-
-        # cannot stake with rune in memo
-        tx = Transaction(
-            Binance.chain,
-            "STAKER-1",
-            "VAULT",
-            [Coin("BNB.BNB", 150000000), Coin(RUNE, 50000000000)],
-            "STAKE:" + RUNE,
-        )
-        outbound = thorchain.handle(tx)
-        self.assertEqual(len(outbound), 2)
-
-        # check refund event generated for stake with rune in memo
-        expected_events += [
-            Event(
-<<<<<<< HEAD
-                "refund",
-                [
-                    {"code": "105"},
-                    {"reason": "unknown request: invalid pool asset"},
-                    *txn.get_attributes(),
-=======
-                "fee",
-                [
-                    {"tx_id": "TODO"},
-                    {"coins": "112500 BNB.BNB"},
-                    {"pool_deduct": "37331755"},
-                ],
-            ),
-            Event(
-                "fee",
-                [
-                    {"tx_id": "TODO"},
-                    {"coins": "37275925 BNB.RUNE-A1F"},
-                    {"pool_deduct": "0"},
-                ],
-            ),
-            Event(
-                "refund",
-                [
-                    {"code": "105"},
-                    {"reason": "invalid stake memo:invalid pool asset"},
-                    *tx.get_attributes(),
->>>>>>> 30c31cc9
-                ],
-            ),
-        ]
-        self.assertEqual(thorchain.events, expected_events)
-
-        # cannot stake with > 2 coins
-        tx = Transaction(
-            Binance.chain,
-            "STAKER-1",
-            "VAULT",
-            [
-                Coin("BNB.BNB", 150000000),
-                Coin(RUNE, 50000000000),
-                Coin("BNB-LOK-3C0", 30000000000),
-            ],
-            "STAKE:BNB.BNB:STAKER-1",
-        )
-<<<<<<< HEAD
-        outbound = thorchain.handle(txn)
-=======
-        outbound = thorchain.handle(tx)
->>>>>>> 30c31cc9
-        self.assertEqual(len(outbound), 2)
-
-        # check refund event generated for stake with > 2 coins
-        expected_events += [
-            Event(
-<<<<<<< HEAD
-=======
-                "fee",
-                [
-                    {"tx_id": "TODO"},
-                    {"coins": "112500 BNB.BNB"},
-                    {"pool_deduct": "37275925"},
-                ],
-            ),
-            Event(
-                "fee",
-                [
-                    {"tx_id": "TODO"},
-                    {"coins": "37220220 BNB.RUNE-A1F"},
-                    {"pool_deduct": "0"},
-                ],
-            ),
-            Event(
->>>>>>> 30c31cc9
-                "refund",
-                [
-                    {"code": "105"},
-                    {"reason": "refund reason message"},
-<<<<<<< HEAD
-                    *txn.get_attributes(),
-=======
-                    *tx.get_attributes(),
->>>>>>> 30c31cc9
-                ],
-            ),
-        ]
-        self.assertEqual(thorchain.events, expected_events)
-
-        # can stake with only asset
-        tx = Transaction(
-            Binance.chain,
-            "STAKER-2",
-            "VAULT",
-            [Coin("BNB.BNB", 30000000)],
-            "STAKE:BNB.BNB:STAKER-2",
-        )
-        outbound = thorchain.handle(tx)
-        self.assertEqual(len(outbound), 0)
-        self.assertEqual(pool.get_staker("STAKER-2").units, 2076578330)
-        self.assertEqual(pool.total_units, 27151578330)
-
-        # check event generated for successful stake
-        expected_events += [
-            Event(
-                "stake",
-                [
-                    {"pool": pool.asset},
-<<<<<<< HEAD
-                    {"stake_units": "2090833333"},
-=======
-                    {"stake_units": "2076578330"},
->>>>>>> 30c31cc9
-                    {"rune_address": "STAKER-2"},
-                    {"rune_amount": "0"},
-                    {"asset_amount": "30000000"},
-                    {"BNB_txid": "TODO"},
-                ],
-            ),
-        ]
-        self.assertEqual(thorchain.events, expected_events)
-
-<<<<<<< HEAD
-        txn = Transaction(
-=======
-        tx = Transaction(
->>>>>>> 30c31cc9
-            Binance.chain,
-            "STAKER-1",
-            "VAULT",
-            [Coin(RUNE, 10000000000)],
-            "STAKE:BNB.BNB:STAKER-1",
-        )
-        outbound = thorchain.handle(tx)
-        self.assertEqual(len(outbound), 0)
-
-<<<<<<< HEAD
-        # check event generated for successful stake
-        # only if BNB.RUNE-A1F as with native RUNE it would
-        # be a cross chain stake and no event on first stake
-        if RUNE.get_chain() == "BNB":
-            expected_events += [
-                Event(
-                    "stake",
-                    [
-                        {"pool": pool.asset},
-                        {"stake_units": "2507500000"},
-                        {"rune_address": "STAKER-1"},
-                        {"rune_amount": "10000000000"},
-                        {"asset_amount": "0"},
-                        {"BNB_txid": "TODO"},
-                    ],
-                ),
-            ]
-            self.assertEqual(thorchain.events, expected_events)
-
-        txn = Transaction(
-=======
-        expected_events += [
-            Event(
-                "stake",
-                [
-                    {"pool": pool.asset},
-                    {"stake_units": "2507546951"},
-                    {"rune_address": "STAKER-1"},
-                    {"rune_amount": "10000000000"},
-                    {"asset_amount": "0"},
-                    {"BNB_txid": "TODO"},
-                ],
-            ),
-        ]
-        self.assertEqual(thorchain.events, expected_events)
-
-        tx = Transaction(
->>>>>>> 30c31cc9
-            Binance.chain,
-            "STAKER-1",
-            "VAULT",
-            [Coin(RUNE, 30000000000), Coin("BNB.BNB", 90000000)],
-            "STAKE:BNB.BNB:STAKER-1",
-        )
-        outbound = thorchain.handle(tx)
-        self.assertEqual(len(outbound), 0)
-
-        # check event generated for successful stake
-<<<<<<< HEAD
-        if RUNE.get_chain() == "BNB":
-            expected_events += [
-                Event(
-                    "stake",
-                    [
-                        {"pool": pool.asset},
-                        {"stake_units": "15045000000"},
-                        {"rune_address": "STAKER-1"},
-                        {"rune_amount": "30000000000"},
-                        {"asset_amount": "90000000"},
-                        {"BNB_txid": "TODO"},
-                    ],
-                ),
-            ]
-            self.assertEqual(thorchain.events, expected_events)
-
-    def test_unstake(self):
-=======
-        expected_events += [
-            Event(
-                "stake",
-                [
-                    {"pool": pool.asset},
-                    {"stake_units": "15013955411"},
-                    {"rune_address": "STAKER-1"},
-                    {"rune_amount": "30000000000"},
-                    {"asset_amount": "90000000"},
-                    {"BNB_txid": "TODO"},
-                ],
-            ),
-        ]
-        self.assertEqual(thorchain.events, expected_events)
-
-    def test_stake_native(self):
+                    *tx.get_attributes(),
+                ],
+            ),
+        ]
+        self.assertEqual(thorchain.events, expected_events)
+
+        # check gas event generated after we sent to chain
+        outbound[0].gas = [Coin("BNB.BNB", 37500)]
+        outbound[1].gas = [Coin("BNB.BNB", 37500)]
+        thorchain.handle_gas(outbound)
+
+        # first new gas event
+        expected_events += [
+            Event(
+                "gas",
+                [
+                    {"asset": "BNB.BNB"},
+                    {"asset_amt": "75000"},
+                    {"rune_amt": "24962528"},
+                    {"transaction_count": "2"},
+                ],
+            ),
+        ]
+        self.assertEqual(thorchain.events, expected_events)
+
+    def test_gas_native(self):
         if RUNE.get_chain() == "BNB":
             return
-
->>>>>>> 30c31cc9
         thorchain = ThorchainState()
         thorchain.network_fees = {"BNB": 37500}
 
@@ -1865,11 +1042,7 @@
             Binance.chain,
             "STAKER-1",
             "VAULT",
-<<<<<<< HEAD
-            [Coin("BNB.BNB", 150000000), Coin(RUNE, 50000000000)],
-=======
             [Coin("BNB.BNB", 150000000)],
->>>>>>> 30c31cc9
             "STAKE:BNB.BNB:STAKER-1",
         )
 
@@ -1882,17 +1055,6 @@
         self.assertEqual(pool.get_staker("STAKER-1").units, 25075000000)
         self.assertEqual(pool.total_units, 25075000000)
 
-<<<<<<< HEAD
-        txn = Transaction(
-            Binance.chain, "STAKER-1", "VAULT", [Coin(RUNE, 1)], "WITHDRAW:BNB.BNB:100",
-        )
-        outbound = thorchain.handle(txn)
-        self.assertEqual(len(outbound), 2)
-        self.assertEqual(outbound[0].coins[0].asset, RUNE)
-        self.assertEqual(outbound[0].coins[0].amount, 500000000)
-        self.assertEqual(outbound[1].coins[0].asset, "BNB.BNB")
-        self.assertEqual(outbound[1].coins[0].amount, 1500000)
-=======
         # check event generated for successful stake
         expected_events = [
             Event(
@@ -1912,6 +1074,437 @@
 
         # should refund if no memo
         tx = Transaction(
+            Binance.chain,
+            "STAKER-1",
+            "VAULT",
+            [Coin("BNB.BNB", 150000000), Coin(RUNE, 50000000000)],
+            "",
+        )
+        outbound = thorchain.handle(tx)
+        self.assertEqual(len(outbound), 2)
+
+        # check refund event generated for stake with no memo
+        expected_events += [
+            Event(
+                "fee",
+                [
+                    {"tx_id": "TODO"},
+                    {"coins": "112500 BNB.BNB"},
+                    {"pool_deduct": "37500000"},
+                ],
+            ),
+            Event(
+                "fee",
+                [
+                    {"tx_id": "TODO"},
+                    {"coins": "37443792 THOR.RUNE"},
+                    {"pool_deduct": "0"},
+                ],
+            ),
+            Event(
+                "refund",
+                [
+                    {"code": "105"},
+                    {"reason": "memo can't be empty"},
+                    *tx.get_attributes(),
+                ],
+            ),
+        ]
+        self.assertEqual(thorchain.events, expected_events)
+
+        # check gas event generated after we sent to chain
+        outbound[0].gas = [Coin("BNB.BNB", 37500)]
+        outbound[1].gas = [Coin("BNB.BNB", 37500)]
+        thorchain.handle_gas(outbound)
+
+        # first new gas event
+        expected_events += [
+            Event(
+                "gas",
+                [
+                    {"asset": "BNB.BNB"},
+                    {"asset_amt": "75000"},
+                    {"rune_amt": "24962528"},
+                    {"transaction_count": "2"},
+                ],
+            ),
+        ]
+        self.assertEqual(thorchain.events, expected_events)
+
+    def test_stake_bep2(self):
+        if RUNE.get_chain() == "THOR":
+            return
+
+        thorchain = ThorchainState()
+        thorchain.network_fees = {"BNB": 37500}
+
+        tx = Transaction(
+            Binance.chain,
+            "STAKER-1",
+            "VAULT",
+            [Coin("BNB.BNB", 150000000), Coin(RUNE, 50000000000)],
+            "STAKE:BNB.BNB:STAKER-1",
+        )
+
+        outbound = thorchain.handle(tx)
+        self.assertEqual(outbound, [])
+
+        pool = thorchain.get_pool("BNB.BNB")
+        self.assertEqual(pool.rune_balance, 50000000000)
+        self.assertEqual(pool.asset_balance, 150000000)
+        self.assertEqual(pool.get_staker("STAKER-1").units, 25075000000)
+        self.assertEqual(pool.total_units, 25075000000)
+
+        # check event generated for successful stake
+        expected_events = [
+            Event(
+                "stake",
+                [
+                    {"pool": pool.asset},
+                    {"stake_units": pool.total_units},
+                    {"rune_address": tx.from_address},
+                    {"rune_amount": "50000000000"},
+                    {"asset_amount": "150000000"},
+                    {"BNB_txid": "TODO"},
+                ],
+            ),
+        ]
+        self.assertEqual(thorchain.events, expected_events)
+
+        # should refund if no memo
+        tx = Transaction(
+            Binance.chain,
+            "STAKER-1",
+            "VAULT",
+            [Coin("BNB.BNB", 150000000), Coin(RUNE, 50000000000)],
+            "",
+        )
+        outbound = thorchain.handle(tx)
+        self.assertEqual(len(outbound), 2)
+
+        # check refund event generated for stake with no memo
+        expected_events += [
+            Event(
+                "fee",
+                [
+                    {"tx_id": "TODO"},
+                    {"coins": "112500 BNB.BNB"},
+                    {"pool_deduct": "37500000"},
+                ],
+            ),
+            Event(
+                "fee",
+                [
+                    {"tx_id": "TODO"},
+                    {"coins": "37443792 BNB.RUNE-A1F"},
+                    {"pool_deduct": "0"},
+                ],
+            ),
+            Event(
+                "refund",
+                [
+                    {"code": "105"},
+                    {"reason": "memo can't be empty"},
+                    *tx.get_attributes(),
+                ],
+            ),
+        ]
+        self.assertEqual(thorchain.events, expected_events)
+
+        # bad stake memo should refund
+        tx = Transaction(
+            Binance.chain,
+            "STAKER-1",
+            "VAULT",
+            [Coin("BNB.BNB", 150000000), Coin(RUNE, 50000000000)],
+            "STAKE:",
+        )
+        outbound = thorchain.handle(tx)
+        self.assertEqual(len(outbound), 2)
+
+        # check refund event generated for stake with bad memo
+        expected_events += [
+            Event(
+                "fee",
+                [
+                    {"tx_id": "TODO"},
+                    {"coins": "112500 BNB.BNB"},
+                    {"pool_deduct": "37443792"},
+                ],
+            ),
+            Event(
+                "fee",
+                [
+                    {"tx_id": "TODO"},
+                    {"coins": "37387711 BNB.RUNE-A1F"},
+                    {"pool_deduct": "0"},
+                ],
+            ),
+            Event(
+                "refund",
+                [{"code": "105"}, {"reason": "Invalid symbol"}, *tx.get_attributes()],
+            ),
+        ]
+        self.assertEqual(thorchain.events, expected_events)
+
+        # mismatch asset and memo
+        tx = Transaction(
+            Binance.chain,
+            "STAKER-1",
+            "VAULT",
+            [Coin("BNB.BNB", 150000000), Coin(RUNE, 50000000000)],
+            "STAKE:BNB.TCAN-014",
+        )
+        outbound = thorchain.handle(tx)
+        self.assertEqual(len(outbound), 2)
+
+        # check refund event generated for stake with mismatch asset and memo
+        expected_events += [
+            Event(
+                "fee",
+                [
+                    {"tx_id": "TODO"},
+                    {"coins": "112500 BNB.BNB"},
+                    {"pool_deduct": "37387711"},
+                ],
+            ),
+            Event(
+                "fee",
+                [
+                    {"tx_id": "TODO"},
+                    {"coins": "37331755 BNB.RUNE-A1F"},
+                    {"pool_deduct": "0"},
+                ],
+            ),
+            Event(
+                "refund",
+                [
+                    {"code": "105"},
+                    {"reason": "unknown request: did not find both coins"},
+                    *tx.get_attributes(),
+                ],
+            ),
+        ]
+        self.assertEqual(thorchain.events, expected_events)
+
+        # cannot stake with rune in memo
+        tx = Transaction(
+            Binance.chain,
+            "STAKER-1",
+            "VAULT",
+            [Coin("BNB.BNB", 150000000), Coin(RUNE, 50000000000)],
+            "STAKE:" + RUNE,
+        )
+        outbound = thorchain.handle(tx)
+        self.assertEqual(len(outbound), 2)
+
+        # check refund event generated for stake with rune in memo
+        expected_events += [
+            Event(
+                "fee",
+                [
+                    {"tx_id": "TODO"},
+                    {"coins": "112500 BNB.BNB"},
+                    {"pool_deduct": "37331755"},
+                ],
+            ),
+            Event(
+                "fee",
+                [
+                    {"tx_id": "TODO"},
+                    {"coins": "37275925 BNB.RUNE-A1F"},
+                    {"pool_deduct": "0"},
+                ],
+            ),
+            Event(
+                "refund",
+                [
+                    {"code": "105"},
+                    {"reason": "unknown request: invalid pool asset"},
+                    *tx.get_attributes(),
+                ],
+            ),
+        ]
+        self.assertEqual(thorchain.events, expected_events)
+
+        # cannot stake with > 2 coins
+        tx = Transaction(
+            Binance.chain,
+            "STAKER-1",
+            "VAULT",
+            [
+                Coin("BNB.BNB", 150000000),
+                Coin(RUNE, 50000000000),
+                Coin("BNB-LOK-3C0", 30000000000),
+            ],
+            "STAKE:BNB.BNB:STAKER-1",
+        )
+        outbound = thorchain.handle(tx)
+        self.assertEqual(len(outbound), 2)
+
+        # check refund event generated for stake with > 2 coins
+        expected_events += [
+            Event(
+                "fee",
+                [
+                    {"tx_id": "TODO"},
+                    {"coins": "112500 BNB.BNB"},
+                    {"pool_deduct": "37275925"},
+                ],
+            ),
+            Event(
+                "fee",
+                [
+                    {"tx_id": "TODO"},
+                    {"coins": "37220220 BNB.RUNE-A1F"},
+                    {"pool_deduct": "0"},
+                ],
+            ),
+            Event(
+                "refund",
+                [
+                    {"code": "105"},
+                    {"reason": "refund reason message"},
+                    *tx.get_attributes(),
+                ],
+            ),
+        ]
+        self.assertEqual(thorchain.events, expected_events)
+
+        # can stake with only asset
+        tx = Transaction(
+            Binance.chain,
+            "STAKER-2",
+            "VAULT",
+            [Coin("BNB.BNB", 30000000)],
+            "STAKE:BNB.BNB:STAKER-2",
+        )
+        outbound = thorchain.handle(tx)
+        self.assertEqual(len(outbound), 0)
+        self.assertEqual(pool.get_staker("STAKER-2").units, 2076578330)
+        self.assertEqual(pool.total_units, 27151578330)
+
+        # check event generated for successful stake
+        expected_events += [
+            Event(
+                "stake",
+                [
+                    {"pool": pool.asset},
+                    {"stake_units": "2076578330"},
+                    {"rune_address": "STAKER-2"},
+                    {"rune_amount": "0"},
+                    {"asset_amount": "30000000"},
+                    {"BNB_txid": "TODO"},
+                ],
+            ),
+        ]
+        self.assertEqual(thorchain.events, expected_events)
+
+        tx = Transaction(
+            Binance.chain,
+            "STAKER-1",
+            "VAULT",
+            [Coin(RUNE, 10000000000)],
+            "STAKE:BNB.BNB:STAKER-1",
+        )
+        outbound = thorchain.handle(tx)
+        self.assertEqual(len(outbound), 0)
+
+        expected_events += [
+            Event(
+                "stake",
+                [
+                    {"pool": pool.asset},
+                    {"stake_units": "2507546951"},
+                    {"rune_address": "STAKER-1"},
+                    {"rune_amount": "10000000000"},
+                    {"asset_amount": "0"},
+                    {"BNB_txid": "TODO"},
+                ],
+            ),
+        ]
+        self.assertEqual(thorchain.events, expected_events)
+
+        tx = Transaction(
+            Binance.chain,
+            "STAKER-1",
+            "VAULT",
+            [Coin(RUNE, 30000000000), Coin("BNB.BNB", 90000000)],
+            "STAKE:BNB.BNB:STAKER-1",
+        )
+        outbound = thorchain.handle(tx)
+        self.assertEqual(len(outbound), 0)
+
+        # check event generated for successful stake
+        expected_events += [
+            Event(
+                "stake",
+                [
+                    {"pool": pool.asset},
+                    {"stake_units": "15013955411"},
+                    {"rune_address": "STAKER-1"},
+                    {"rune_amount": "30000000000"},
+                    {"asset_amount": "90000000"},
+                    {"BNB_txid": "TODO"},
+                ],
+            ),
+        ]
+        self.assertEqual(thorchain.events, expected_events)
+
+    def test_stake_native(self):
+        if RUNE.get_chain() == "BNB":
+            return
+
+        thorchain = ThorchainState()
+        thorchain.network_fees = {"BNB": 37500}
+
+        tx = Transaction(
+            Thorchain.chain,
+            "STAKER-1",
+            "VAULT",
+            [Coin(RUNE, 50000000000)],
+            "STAKE:BNB.BNB:STAKER-1",
+        )
+
+        outbound = thorchain.handle(tx)
+        self.assertEqual(outbound, [])
+
+        tx = Transaction(
+            Binance.chain,
+            "STAKER-1",
+            "VAULT",
+            [Coin("BNB.BNB", 150000000)],
+            "STAKE:BNB.BNB:STAKER-1",
+        )
+
+        outbound = thorchain.handle(tx)
+        self.assertEqual(outbound, [])
+
+        pool = thorchain.get_pool("BNB.BNB")
+        self.assertEqual(pool.rune_balance, 50000000000)
+        self.assertEqual(pool.asset_balance, 150000000)
+        self.assertEqual(pool.get_staker("STAKER-1").units, 25075000000)
+        self.assertEqual(pool.total_units, 25075000000)
+
+        # check event generated for successful stake
+        expected_events = [
+            Event(
+                "stake",
+                [
+                    {"pool": pool.asset},
+                    {"stake_units": pool.total_units},
+                    {"rune_address": tx.from_address},
+                    {"rune_amount": "50000000000"},
+                    {"asset_amount": "150000000"},
+                    {"BNB_txid": "TODO"},
+                    {"THOR_txid": "TODO"},
+                ],
+            ),
+        ]
+        self.assertEqual(thorchain.events, expected_events)
+
+        # should refund if no memo
+        tx = Transaction(
             Thorchain.chain, "STAKER-1", "VAULT", [Coin(RUNE, 50000000000)], "",
         )
         outbound = thorchain.handle(tx)
@@ -2013,7 +1606,6 @@
         self.assertEqual(len(outbounds), 2)
         self.assertEqual(outbounds[0].coins[0], Coin("BNB.BNB", 51387500))
         self.assertEqual(outbounds[1].coins[0], Coin(RUNE, 548798598))
->>>>>>> 30c31cc9
 
         pool = thorchain.get_pool("BNB.BNB")
         self.assertEqual(pool.rune_balance, 54448798543)
@@ -2022,32 +1614,11 @@
         self.assertEqual(pool.total_units, 13967355582)
 
         # check event generated for successful unstake
-<<<<<<< HEAD
-        expected_events = [
-            Event(
-                "stake",
-                [
-                    {"pool": pool.asset},
-                    {"stake_units": "25075000000"},
-                    {"rune_address": "STAKER-1"},
-                    {"rune_amount": "50000000000"},
-                    {"asset_amount": "150000000"},
-                    {"BNB_txid": "TODO"},
-                ],
-            ),
-=======
-        expected_events += [
->>>>>>> 30c31cc9
+        expected_events += [
             Event(
                 "unstake",
                 [
                     {"pool": "BNB.BNB"},
-<<<<<<< HEAD
-                    {"stake_units": "250750000"},
-                    {"basis_points": "100"},
-                    {"asymmetry": "0.000000000000000000"},
-                    *txn.get_attributes(),
-=======
                     {"stake_units": "141084400"},
                     {"basis_points": "100"},
                     {"asymmetry": "0.000000000000000000"},
@@ -2068,26 +1639,11 @@
                     {"tx_id": "TODO"},
                     {"coins": "1201403 BNB.RUNE-A1F"},
                     {"pool_deduct": "0"},
->>>>>>> 30c31cc9
-                ],
-            ),
-        ]
-        self.assertEqual(thorchain.events, expected_events)
-
-<<<<<<< HEAD
-        # should error without a pool referenced
-        txn.memo = "WITHDRAW:"
-        outbound = thorchain.handle(txn)
-        self.assertEqual(len(outbound), 1)
-        self.assertEqual(outbound[0].memo, "REFUND:TODO")
-
-        # check refund event generated for unstake with bad memo
-        expected_events += [
-            Event(
-                "refund",
-                [{"code": "105"}, {"reason": "Invalid symbol"}, *txn.get_attributes()],
-            ),
-=======
+                ],
+            ),
+        ]
+        self.assertEqual(thorchain.events, expected_events)
+
         # should error without a refund
         # but because 1 RUNE is not enough to pay the fee
         # nothing is returned
@@ -2101,7 +1657,6 @@
                 "fee",
                 [{"tx_id": "TODO"}, {"coins": "1 BNB.RUNE-A1F"}, {"pool_deduct": "0"}],
             )
->>>>>>> 30c31cc9
         ]
         self.assertEqual(thorchain.events, expected_events)
 
@@ -2111,28 +1666,6 @@
         outbound = thorchain.handle(tx)
         self.assertEqual(len(outbound), 0)
 
-<<<<<<< HEAD
-        # check refund event generated for unstake with bad withdraw basis points
-        expected_events += [
-            Event(
-                "refund",
-                [{"code": "105"}, {"reason": "Invalid symbol"}, *txn.get_attributes()],
-            ),
-        ]
-        self.assertEqual(thorchain.events, expected_events)
-
-        txn.memo = "WITHDRAW::1000000000"
-        outbound = thorchain.handle(txn)
-        self.assertEqual(len(outbound), 1)
-        self.assertEqual(outbound[0].memo, "REFUND:TODO")
-
-        # check refund event generated for unstake with bad memo
-        expected_events += [
-            Event(
-                "refund",
-                [{"code": "105"}, {"reason": "Invalid symbol"}, *txn.get_attributes()],
-            ),
-=======
         # check refund event not generated for unstake with bad withdraw basis points
         expected_events += [
             Event(
@@ -2152,25 +1685,10 @@
                 "fee",
                 [{"tx_id": "TODO"}, {"coins": "1 BNB.RUNE-A1F"}, {"pool_deduct": "0"}],
             )
->>>>>>> 30c31cc9
         ]
         self.assertEqual(thorchain.events, expected_events)
 
         # check successful withdraw everything
-<<<<<<< HEAD
-        txn = Transaction(
-            Binance.chain, "STAKER-1", "VAULT", [Coin(RUNE, 1)], "WITHDRAW:BNB.BNB",
-        )
-        outbound = thorchain.handle(txn)
-        self.assertEqual(len(outbound), 2)
-        self.assertEqual(outbound[0].coins[0].asset, RUNE)
-        self.assertEqual(outbound[0].coins[0].amount, 49500000000)
-        self.assertEqual(outbound[1].coins[0].asset, "BNB.BNB")
-        if RUNE.get_chain() == "BNB":
-            self.assertEqual(outbound[1].coins[0].amount, 148425000)
-        if RUNE.get_chain() == "THOR":
-            self.assertEqual(outbound[1].coins[0].amount, 148462500)
-=======
         tx = Transaction(
             Binance.chain, "STAKER-1", "VAULT", [Coin(RUNE, 1)], "WITHDRAW:BNB.BNB",
         )
@@ -2178,20 +1696,12 @@
         self.assertEqual(len(outbounds), 2)
         self.assertEqual(outbounds[0].coins[0], Coin(RUNE, 54348798543))
         self.assertEqual(outbounds[1].coins[0], Coin("BNB.BNB", 5098537500))
->>>>>>> 30c31cc9
 
         pool = thorchain.get_pool("BNB.BNB")
         self.assertEqual(pool.rune_balance, 0)
         self.assertEqual(pool.get_staker("STAKER-1").units, 0)
         self.assertEqual(pool.total_units, 0)
-<<<<<<< HEAD
-        if RUNE.get_chain() == "BNB":
-            self.assertEqual(pool.asset_balance, 75000)
-        if RUNE.get_chain() == "THOR":
-            self.assertEqual(pool.asset_balance, 37500)
-=======
         self.assertEqual(pool.asset_balance, 75000)
->>>>>>> 30c31cc9
 
         # check event generated for successful unstake
         expected_events += [
@@ -2200,12 +1710,6 @@
                 "unstake",
                 [
                     {"pool": "BNB.BNB"},
-<<<<<<< HEAD
-                    {"stake_units": "24824250000"},
-                    {"basis_points": "10000"},
-                    {"asymmetry": "0.000000000000000000"},
-                    *txn.get_attributes(),
-=======
                     {"stake_units": "13967355582"},
                     {"basis_points": "10000"},
                     {"asymmetry": "0.000000000000000000"},
@@ -2218,22 +1722,12 @@
                     {"tx_id": "TODO"},
                     {"coins": "100000000 BNB.RUNE-A1F"},
                     {"pool_deduct": "0"},
->>>>>>> 30c31cc9
                 ],
             ),
         ]
         self.assertEqual(thorchain.events, expected_events)
 
         # check withdraw staker has 0 units
-<<<<<<< HEAD
-        txn = Transaction(
-            Binance.chain, "STAKER-1", "VAULT", [Coin(RUNE, 1)], "WITHDRAW:BNB.BNB",
-        )
-        outbound = thorchain.handle(txn)
-        self.assertEqual(len(outbound), 1)
-        self.assertEqual(outbound[0].coins[0].asset, RUNE)
-        self.assertEqual(outbound[0].coins[0].amount, 1)
-=======
         tx = Transaction(
             Binance.chain, "STAKER-1", "VAULT", [Coin(RUNE, 1)], "WITHDRAW:BNB.BNB",
         )
@@ -2407,52 +1901,6 @@
         self.assertEqual(len(outbounds), 2)
         self.assertEqual(outbounds[0].coins[0], Coin("BNB.BNB", 5098575000))
         self.assertEqual(outbounds[1].coins[0], Coin("THOR.RUNE", 54348798543))
->>>>>>> 30c31cc9
-
-        pool = thorchain.get_pool("BNB.BNB")
-        self.assertEqual(pool.rune_balance, 0)
-        self.assertEqual(pool.get_staker("STAKER-1").units, 0)
-        self.assertEqual(pool.total_units, 0)
-<<<<<<< HEAD
-        if RUNE.get_chain() == "BNB":
-            self.assertEqual(pool.asset_balance, 75000)
-        if RUNE.get_chain() == "THOR":
-            self.assertEqual(pool.asset_balance, 37500)
-
-        # check refund event generated for unstake with 0 units left
-=======
-        self.assertEqual(pool.asset_balance, 37500)
-
-        # check event generated for successful unstake
-        expected_events += [
-            Event("pool", [{"pool": "BNB.BNB"}, {"pool_status": "Bootstrap"}]),
-            Event(
-                "unstake",
-                [
-                    {"pool": "BNB.BNB"},
-                    {"stake_units": "13967355582"},
-                    {"basis_points": "10000"},
-                    {"asymmetry": "0.000000000000000000"},
-                    *tx.get_attributes(),
-                ],
-            ),
-            Event(
-                "fee",
-                [
-                    {"tx_id": "TODO"},
-                    {"coins": "100000000 THOR.RUNE"},
-                    {"pool_deduct": "0"},
-                ],
-            ),
-        ]
-        self.assertEqual(thorchain.events, expected_events)
-
-        # check withdraw staker has 0 units
-        tx = Transaction(
-            Thorchain.chain, "STAKER-1", "VAULT", [Coin(RUNE, 1)], "WITHDRAW:BNB.BNB",
-        )
-        outbound = thorchain.handle(tx)
-        self.assertEqual(len(outbound), 0)
 
         pool = thorchain.get_pool("BNB.BNB")
         self.assertEqual(pool.rune_balance, 0)
@@ -2460,19 +1908,51 @@
         self.assertEqual(pool.total_units, 0)
         self.assertEqual(pool.asset_balance, 37500)
 
+        # check event generated for successful unstake
+        expected_events += [
+            Event("pool", [{"pool": "BNB.BNB"}, {"pool_status": "Bootstrap"}]),
+            Event(
+                "unstake",
+                [
+                    {"pool": "BNB.BNB"},
+                    {"stake_units": "13967355582"},
+                    {"basis_points": "10000"},
+                    {"asymmetry": "0.000000000000000000"},
+                    *tx.get_attributes(),
+                ],
+            ),
+            Event(
+                "fee",
+                [
+                    {"tx_id": "TODO"},
+                    {"coins": "100000000 THOR.RUNE"},
+                    {"pool_deduct": "0"},
+                ],
+            ),
+        ]
+        self.assertEqual(thorchain.events, expected_events)
+
+        # check withdraw staker has 0 units
+        tx = Transaction(
+            Thorchain.chain, "STAKER-1", "VAULT", [Coin(RUNE, 1)], "WITHDRAW:BNB.BNB",
+        )
+        outbound = thorchain.handle(tx)
+        self.assertEqual(len(outbound), 0)
+
+        pool = thorchain.get_pool("BNB.BNB")
+        self.assertEqual(pool.rune_balance, 0)
+        self.assertEqual(pool.get_staker("STAKER-1").units, 0)
+        self.assertEqual(pool.total_units, 0)
+        self.assertEqual(pool.asset_balance, 37500)
+
         # check refund event not generated for unstake with 0 units left
->>>>>>> 30c31cc9
         expected_events += [
             Event(
                 "refund",
                 [
                     {"code": "105"},
                     {"reason": "refund reason message"},
-<<<<<<< HEAD
-                    *txn.get_attributes(),
-=======
-                    *tx.get_attributes(),
->>>>>>> 30c31cc9
+                    *tx.get_attributes(),
                 ],
             ),
         ]
@@ -2621,11 +2101,7 @@
         swap_sim = Event(
             "swap",
             [
-<<<<<<< HEAD
-                {"pool": "ETH.ETH"},
-=======
                 {"pool": "ETH.ETH-0X0000000000000000000000000000000000000000"},
->>>>>>> 30c31cc9
                 {"stake_units": "27000000000"},
                 {"rune_address": "tbnb1mkymsmnqenxthlmaa9f60kd6wgr9yjy9h5mz6q"},
                 {"rune_amount": "50000000000"},
@@ -2637,11 +2113,7 @@
         swap = Event(
             "swap",
             [
-<<<<<<< HEAD
-                {"pool": "ETH.ETH"},
-=======
                 {"pool": "ETH.ETH-0x0000000000000000000000000000000000000000"},
->>>>>>> 30c31cc9
                 {"stake_units": "27000000000"},
                 {"rune_address": "tbnb1mkymsmnqenxthlmaa9f60kd6wgr9yjy9h5mz6q"},
                 {"rune_amount": "50000000000"},
@@ -2652,21 +2124,6 @@
         )
         self.assertEqual(swap_sim, swap)
 
-<<<<<<< HEAD
-    def test_sort_events(self):
-        evt1 = Event("test", [{"id": 1}], 1, "block")
-        evt2 = Event("test", [{"id": 2}], 1, "tx")
-        evt3 = Event("test", [{"id": 3}], 6, "block")
-        evt4 = Event("test", [{"id": 4}], 3, "tx")
-        evt5 = Event("test", [{"id": 5}], 3, "block")
-        evt6 = Event("test", [{"id": 6}], 2, "block")
-        events = [evt1, evt2, evt3, evt4, evt5, evt6]
-        expected_events = [evt2, evt1, evt6, evt4, evt5, evt3]
-        ThorchainClient.sort_events(events)
-        self.assertEqual(events, expected_events)
-
-=======
->>>>>>> 30c31cc9
     def test_sorted(self):
         outbound_sim_1 = Event(
             "outbound",
