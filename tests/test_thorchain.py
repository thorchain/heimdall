import unittest

from thorchain.thorchain import (
    ThorchainState,
    Pool,
    Event,
)
from chains.binance import Binance
from chains.thorchain import Thorchain

from utils.common import Transaction, Coin, get_rune_asset

RUNE = get_rune_asset()


class TestThorchainState(unittest.TestCase):
    def test_get_rune_fee(self):
        # no network fees defined
        # default to 1 RUNE
        thorchain = ThorchainState()
        rune_fee = thorchain.get_rune_fee("BNB")
        self.assertEqual(rune_fee, 1 * Coin.ONE)

        # happy path
        thorchain.network_fees = {"BNB": 37500}
        thorchain.pools = [Pool("BNB.BNB", 50 * Coin.ONE, 50 * Coin.ONE)]
        rune_fee = thorchain.get_rune_fee("BNB")
        self.assertEqual(rune_fee, 112500)

        thorchain.network_fees = {"BTC": 1}
        thorchain.pools = [Pool("BTC.BTC", 50 * Coin.ONE, 50 * Coin.ONE)]
        rune_fee = thorchain.get_rune_fee("BTC")
        self.assertEqual(rune_fee, 3)

        thorchain.network_fees = {"ETH": 1}
        thorchain.pools = [Pool("ETH.ETH", 50 * Coin.ONE, 50 * Coin.ONE)]
        rune_fee = thorchain.get_rune_fee("ETH")
        self.assertEqual(rune_fee, 3)

    def test_get_gas(self):
        # no network fees defined
        # default to 1 RUNE
        thorchain = ThorchainState()
        gas = thorchain.get_gas("BTC")
        self.assertEqual(gas, Coin("BTC.BTC", 0))

        # happy path
        thorchain.network_fees = {"BTC": 99813}
        thorchain.pools = [Pool("BTC.BTC", 59983570781, 127225819)]
        gas = thorchain.get_gas("BTC")
        self.assertEqual(gas, Coin("BTC.BTC", 149720))

    def test_handle_fee(self):
        thorchain = ThorchainState()
        thorchain.network_fees = {"BNB": 37500}
        thorchain.pools = [Pool("BNB.BNB", 100 * Coin.ONE, 10 * Coin.ONE)]
        tx = Transaction(
            Binance.chain,
            "STAKER-1",
            "VAULT",
            [Coin(RUNE, 10 * Coin.ONE)],
            "SWAP:BNB.BNB",
        )

        outbound = thorchain.handle(tx)
        self.assertEqual(outbound[0].coins[0].amount, 82532128)
        self.assertEqual(thorchain.reserve, 1348986)

    def test_swap_bep2(self):
        if RUNE.get_chain() == "THOR":
            return
        thorchain = ThorchainState()
        thorchain.network_fees = {"BNB": 37500}
        events = thorchain.events

        # no pool, should emit a refund
        tx = Transaction(
            Binance.chain,
            "STAKER-1",
            "VAULT",
            [Coin("BNB.BNB", 10 * Coin.ONE)],
            "SWAP:BNB.RUNE-67C",
        )

        outbound = thorchain.handle(tx)
        self.assertEqual(len(outbound), 0)

        # check refund event not generated for swap with no pool
        expected_events = []
        self.assertEqual(events, expected_events)

        thorchain.pools = []

        # no pool, should emit a refund
        tx = Transaction(
            Binance.chain,
            "STAKER-1",
            "VAULT",
            [Coin(RUNE, 10 * Coin.ONE)],
            "SWAP:BNB.BNB",
        )

        outbound = thorchain.handle(tx)
        self.assertEqual(len(outbound), 1)
        self.assertEqual(outbound[0].memo, "REFUND:TODO")
        self.assertEqual(outbound[0].coins[0], Coin(RUNE, 9 * Coin.ONE))

        # check refund event generated for swap with no pool
        expected_events += [
            Event(
                "fee",
                [
                    {"tx_id": "TODO"},
                    {"coins": "100000000 BNB.RUNE-67C"},
                    {"pool_deduct": "0"},
                ],
            ),
            Event(
                "refund",
                [
                    {"code": "105"},
                    {"reason": "refund reason message: pool is zero"},
                    *tx.get_attributes(),
                ],
            ),
        ]
        self.assertEqual(events, expected_events)

        # init pool
        thorchain.pools = [Pool("BNB.BNB", 50 * Coin.ONE, 50 * Coin.ONE)]

        # do a regular swap
        outbound = thorchain.handle(tx)
        self.assertEqual(len(outbound), 1)
        self.assertEqual(outbound[0].memo, "OUTBOUND:TODO")
        self.assertEqual(outbound[0].coins[0], Coin("BNB.BNB", 694331944))

        # check swap event generated for successful swap
        expected_events += [
            Event(
                "swap",
                [
                    {"pool": "BNB.BNB"},
                    {"price_target": "0"},
                    {"trade_slip": "4400"},
                    {"liquidity_fee": "138888888"},
                    {"liquidity_fee_in_rune": "138888888"},
                    *tx.get_attributes(),
                ],
            ),
            Event(
                "fee",
                [
                    {"tx_id": "TODO"},
                    {"coins": "112500 BNB.BNB"},
                    {"pool_deduct": "156774"},
                ],
            ),
        ]
        self.assertEqual(events, expected_events)

        # swap with two coins on the inbound tx
        tx.coins = [Coin("BNB.BNB", 10 * Coin.ONE), Coin("BNB.LOK-3C0", 10 * Coin.ONE)]
        outbound = thorchain.handle(tx)
        self.assertEqual(len(outbound), 1)
        self.assertEqual(outbound[0].memo, "REFUND:TODO")
        self.assertEqual(outbound[0].coins[0], Coin("BNB.BNB", 999887500))

        # check refund event generated for swap with two coins
        reason = "unknown request: not expecting multiple coins in a swap"
        expected_events += [
            Event(
                "fee",
                [
                    {"tx_id": "TODO"},
                    {"coins": "112500 BNB.BNB"},
                    {"pool_deduct": "156766"},
                ],
            ),
            Event(
                "refund",
                [{"code": "105"}, {"reason": reason}, *tx.get_attributes()],
            ),
        ]
        self.assertEqual(events, expected_events)

        # swap with zero return, refunds and doesn't change pools
        tx.coins = [Coin(RUNE, 1)]
        outbound = thorchain.handle(tx)
        self.assertEqual(len(outbound), 0)
        self.assertEqual(thorchain.pools[0].rune_balance, 5999686460)

        # check refund event generated for swap with zero return
        expected_events += [
            Event(
                "fee",
                [{"tx_id": "TODO"}, {"coins": f"1 {RUNE}"}, {"pool_deduct": "0"}],
            ),
        ]
        self.assertEqual(events, expected_events)

        # swap with zero return, not enough coin to pay fee so no refund
        tx.coins = [Coin(RUNE, 1)]
        outbound = thorchain.handle(tx)
        self.assertEqual(len(outbound), 0)
        self.assertEqual(thorchain.pools[0].rune_balance, 5999686460)

        # check refund event generated for swap with zero return
        expected_events += [
            Event(
                "fee",
                [{"tx_id": "TODO"}, {"coins": f"1 {RUNE}"}, {"pool_deduct": "0"}],
            ),
        ]
        self.assertEqual(events, expected_events)

        # swap with limit
        tx.coins = [Coin(RUNE, 500000000)]
        tx.memo = "SWAP:BNB.BNB::999999999999999999999"
        outbound = thorchain.handle(tx)
        self.assertEqual(len(outbound), 1)
        self.assertEqual(outbound[0].memo, "REFUND:TODO")
        self.assertEqual(outbound[0].coins[0], Coin(RUNE, 499843242))
        self.assertEqual(thorchain.pools[0].rune_balance, 5999686460)

        # check refund event generated for swap with limit
        reason = "emit asset 305749416 less than price limit 999999999999999999999"
        expected_events += [
            Event(
                "fee",
                [{"tx_id": "TODO"}, {"coins": f"156758 {RUNE}"}, {"pool_deduct": "0"}],
            ),
            Event(
                "refund",
                [{"code": "108"}, {"reason": reason}, *tx.get_attributes()],
            ),
        ]
        self.assertEqual(events, expected_events)

        # swap with custom address
        tx.coins = [Coin(RUNE, 500000000)]
        tx.memo = "SWAP:BNB.BNB:NOMNOM:"
        outbound = thorchain.handle(tx)
        self.assertEqual(len(outbound), 1)
        self.assertEqual(outbound[0].memo, "OUTBOUND:TODO")
        self.assertEqual(outbound[0].to_address, "NOMNOM")

        # check swap event generated for successful swap
        expected_events += [
            Event(
                "swap",
                [
                    {"pool": "BNB.BNB"},
                    {"price_target": "0"},
                    {"trade_slip": "1736"},
                    {"liquidity_fee": "25480449"},
                    {"liquidity_fee_in_rune": "35504528"},
                    *tx.get_attributes(),
                ],
            ),
            Event(
                "fee",
                [
                    {"tx_id": "TODO"},
                    {"coins": "112500 BNB.BNB"},
                    {"pool_deduct": "182802"},
                ],
            ),
        ]
        self.assertEqual(events, expected_events)

        # refund swap when address is a different network
        tx.coins = [Coin(RUNE, 500000000)]
        tx.memo = "SWAP:BNB.BNB:BNBNOMNOM"
        outbound = thorchain.handle(tx)
        self.assertEqual(len(outbound), 1)
        self.assertEqual(outbound[0].memo, "REFUND:TODO")

        # check refund event generated for swap with different network
        expected_events += [
            Event(
                "fee",
                [{"tx_id": "TODO"}, {"coins": f"182792 {RUNE}"}, {"pool_deduct": "0"}],
            ),
            Event(
                "refund",
                [
                    {"code": "105"},
                    {"reason": "address format not supported: BNBNOMNOM"},
                    *tx.get_attributes(),
                ],
            ),
        ]
        self.assertEqual(events, expected_events)

        # do a double swap
        thorchain.pools = [
            Pool("BNB.LOK-3C0", 30 * Coin.ONE, 30 * Coin.ONE),
            Pool("BNB.BNB", 50 * Coin.ONE, 50 * Coin.ONE),
        ]

        tx.coins = [Coin("BNB.BNB", 10 * Coin.ONE)]
        tx.memo = "SWAP:BNB.LOK-3C0"

        outbound = thorchain.handle(tx)
        self.assertEqual(len(outbound), 1)
        self.assertEqual(outbound[0].memo, "OUTBOUND:TODO")
        self.assertEqual(outbound[0].coins[0], Coin("BNB.LOK-3C0", 457856148))

        # check 2 swap events generated for double swap
        expected_events += [
            Event(
                "outbound",
                [
                    {"in_tx_id": tx.id},
                    {"id": Transaction.empty_id},
                    {"chain": RUNE.get_chain()},
                    {"from": "STAKER-1"},
                    {"to": "VAULT"},
                    {"coin": f"694444444 {RUNE}"},
                    {"memo": "SWAP:BNB.LOK-3C0"},
                ],
            ),
            Event(
                "swap",
                [
                    {"pool": "BNB.BNB"},
                    {"price_target": "0"},
                    {"trade_slip": "4400"},
                    {"liquidity_fee": "138888888"},
                    {"liquidity_fee_in_rune": "138888888"},
                    *tx.get_attributes(),
                ],
            ),
            Event(
                "swap",
                [
                    {"pool": "BNB.LOK-3C0"},
                    {"price_target": "0"},
                    {"trade_slip": "5165"},
                    {"liquidity_fee": "105998077"},
                    {"liquidity_fee_in_rune": "105998077"},
                    {"id": "TODO"},
                    {"chain": RUNE.get_chain()},
                    {"from": "STAKER-1"},
                    {"to": "VAULT"},
                    {"coin": f"694444444 {RUNE}"},
                    {"memo": "SWAP:BNB.LOK-3C0"},
                ],
            ),
            Event(
                "fee",
                [
                    {"tx_id": "TODO"},
                    {"coins": "55548 BNB.LOK-3C0"},
                    {"pool_deduct": "80729"},
                ],
            ),
        ]
        self.assertEqual(events, expected_events)

    def test_swap_native(self):
        if RUNE.get_chain() == "BNB":
            return

        thorchain = ThorchainState()
        thorchain.network_fees = {"BNB": 37500}
        events = thorchain.events

        # no pool, should emit a refund
        tx = Transaction(
            Thorchain.chain,
            "STAKER-1",
            "VAULT",
            [Coin(RUNE, 10 * Coin.ONE)],
            "SWAP:BNB.BNB",
        )

        outbounds = thorchain.handle(tx)
        self.assertEqual(len(outbounds), 1)

        # check refund event generated for swap with native RUNE
        expected_events = [
            Event(
                "refund",
                [
                    {"code": "105"},
                    {"reason": "REFUND REASON MESSAGE: POOL IS ZERO"},
                    *tx.get_attributes(),
                ],
            ),
            Event(
                "fee",
                [
                    {"tx_id": "TODO"},
                    {"coins": "100000000 THOR.RUNE"},
                    {"pool_deduct": "0"},
                ],
            ),
        ]
        self.assertEqual(events, expected_events)

        # init pool
        thorchain.pools = [
            Pool("BNB.BNB", 50 * Coin.ONE, 50 * Coin.ONE),
            Pool("BNB.LOK-3C0", 50 * Coin.ONE, 50 * Coin.ONE),
        ]

        # do a regular swap
        outbound = thorchain.handle(tx)
        self.assertEqual(len(outbound), 1)
        self.assertEqual(outbound[0].memo, "OUTBOUND:TODO")
        self.assertEqual(outbound[0].coins[0], Coin("BNB.BNB", 694331944))

        # check swap event generated for successful swap
        expected_events += [
            Event(
                "swap",
                [
                    {"pool": "BNB.BNB"},
                    {"price_target": "0"},
                    {"trade_slip": "4400"},
                    {"liquidity_fee": "138888888"},
                    {"liquidity_fee_in_rune": "138888888"},
                    *tx.get_attributes(),
                ],
            ),
            Event(
                "fee",
                [
                    {"tx_id": "TODO"},
                    {"coins": "112500 BNB.BNB"},
                    {"pool_deduct": "156774"},
                ],
            ),
        ]
        self.assertEqual(events, expected_events)

        # swap with two coins on the inbound tx
        tx.chain = "BNB"
        tx.coins = [Coin("BNB.BNB", 1000000000), Coin("BNB.LOK-3C0", 1000000000)]
        outbound = thorchain.handle(tx)
        self.assertEqual(len(outbound), 2)
        self.assertEqual(outbound[0].coins[0], Coin("BNB.LOK-3C0", 999843242))
        self.assertEqual(outbound[1].coins[0], Coin("BNB.BNB", 999887500))

        # check refund event generated for swap with two coins
        reason = "unknown request: not expecting multiple coins in a swap"
        expected_events += [
            Event(
                "fee",
                [
                    {"tx_id": "TODO"},
                    {"coins": "112500 BNB.BNB"},
                    {"pool_deduct": "156766"},
                ],
            ),
            Event(
                "fee",
                [
                    {"tx_id": "TODO"},
                    {"coins": "156758 BNB.LOK-3C0"},
                    {"pool_deduct": "156758"},
                ],
            ),
            Event(
                "refund",
                [{"code": "105"}, {"reason": reason}, *tx.get_attributes()],
            ),
        ]
        self.assertEqual(events, expected_events)

        # swap with zero return, refunds and doesn't change pools
        tx.chain = "THOR"
        tx.coins = [Coin(RUNE, 1)]
        outbound = thorchain.handle(tx)
        self.assertEqual(len(outbound), 0)
        self.assertEqual(thorchain.pools[0].rune_balance, 5999686460)

        # check refund event generated for swap with zero return
        expected_events += [
            Event(
                "refund",
                [
                    {"code": "108"},
                    {"reason": "fail swap, not enough fee"},
                    *tx.get_attributes(),
                ],
            ),
        ]
        self.assertEqual(events, expected_events)

        # swap with zero return, not enough coin to pay fee so no refund
        tx.coins = [Coin(RUNE, 1)]
        outbound = thorchain.handle(tx)
        self.assertEqual(len(outbound), 0)
        self.assertEqual(thorchain.pools[0].rune_balance, 5999686460)

        # check refund event generated for swap with zero return
        expected_events += [
            Event(
                "refund",
                [
                    {"code": "108"},
                    {"reason": "fail swap, not enough fee"},
                    *tx.get_attributes(),
                ],
            ),
        ]
        self.assertEqual(events, expected_events)

        # swap with limit
        tx.coins = [Coin(RUNE, 500000000)]
        tx.memo = "SWAP:BNB.BNB::999999999999999999999"
        outbound = thorchain.handle(tx)
        self.assertEqual(len(outbound), 1)
        self.assertEqual(outbound[0].memo, "REFUND:TODO")
        self.assertEqual(outbound[0].coins, [Coin(RUNE, 400000000)])
        self.assertEqual(thorchain.pools[0].rune_balance, 5999686460)

        # check refund event generated for swap with limit
        reason = "emit asset 305749416 less than price limit 999999999999999999999"
        expected_events += [
            Event(
                "refund",
                [{"code": "108"}, {"reason": reason}, *tx.get_attributes()],
            ),
            Event(
                "fee",
                [
                    {"tx_id": "TODO"},
                    {"coins": f"100000000 {RUNE}"},
                    {"pool_deduct": "0"},
                ],
            ),
        ]
        self.assertEqual(events, expected_events)

        # swap with custom address
        tx.coins = [Coin(RUNE, 500000000)]
        tx.memo = "SWAP:BNB.BNB:NOMNOM:"
        outbound = thorchain.handle(tx)
        self.assertEqual(len(outbound), 1)
        self.assertEqual(outbound[0].memo, "OUTBOUND:TODO")
        self.assertEqual(outbound[0].to_address, "NOMNOM")

        # check swap event generated for successful swap
        expected_events += [
            Event(
                "swap",
                [
                    {"pool": "BNB.BNB"},
                    {"price_target": "0"},
                    {"trade_slip": "1736"},
                    {"liquidity_fee": "25480449"},
                    {"liquidity_fee_in_rune": "35504528"},
                    *tx.get_attributes(),
                ],
            ),
            Event(
                "fee",
                [
                    {"tx_id": "TODO"},
                    {"coins": "112500 BNB.BNB"},
                    {"pool_deduct": "182802"},
                ],
            ),
        ]
        self.assertEqual(events, expected_events)

        # refund swap when address is a different network
        tx.coins = [Coin(RUNE, 500000000)]
        tx.memo = "SWAP:BNB.BNB:BNBNOMNOM"
        outbound = thorchain.handle(tx)
        self.assertEqual(len(outbound), 1)
        self.assertEqual(outbound[0].memo, "REFUND:TODO")

        # check refund event generated for swap with different network
        expected_events += [
            Event(
                "refund",
                [
                    {"code": "105"},
                    {"reason": "address format not supported: BNBNOMNOM"},
                    *tx.get_attributes(),
                ],
            ),
            Event(
                "fee",
                [
                    {"tx_id": "TODO"},
                    {"coins": f"100000000 {RUNE}"},
                    {"pool_deduct": "0"},
                ],
            ),
        ]
        self.assertEqual(events, expected_events)

        # do a double swap
        thorchain.pools = [
            Pool("BNB.BNB", 50 * Coin.ONE, 50 * Coin.ONE),
            Pool("BNB.LOK-3C0", 50 * Coin.ONE, 50 * Coin.ONE),
        ]

        tx.chain = "BNB"
        tx.coins = [Coin("BNB.BNB", 1000000000)]
        tx.memo = "SWAP:BNB.LOK-3C0"
        outbound = thorchain.handle(tx)
        self.assertEqual(len(outbound), 1)
        self.assertEqual(outbound[0].memo, "OUTBOUND:TODO")
        self.assertEqual(outbound[0].coins[0], Coin("BNB.LOK-3C0", 535332303))

        # check 2 swap events generated for double swap
        expected_events += [
            Event(
                "outbound",
                [
                    {"in_tx_id": tx.id},
                    {"id": Transaction.empty_id},
                    {"chain": RUNE.get_chain()},
                    {"from": "STAKER-1"},
                    {"to": "VAULT"},
                    {"coin": f"694444444 {RUNE}"},
                    {"memo": "SWAP:BNB.LOK-3C0"},
                ],
            ),
            Event(
                "swap",
                [
                    {"pool": "BNB.BNB"},
                    {"price_target": "0"},
                    {"trade_slip": "4400"},
                    {"liquidity_fee": "138888888"},
                    {"liquidity_fee_in_rune": "138888888"},
                    *tx.get_attributes(),
                ],
            ),
            Event(
                "swap",
                [
                    {"pool": "BNB.LOK-3C0"},
                    {"price_target": "0"},
                    {"trade_slip": "2971"},
                    {"liquidity_fee": "74360499"},
                    {"liquidity_fee_in_rune": "74360499"},
                    {"id": "TODO"},
                    {"chain": "BNB"},
                    {"from": "STAKER-1"},
                    {"to": "VAULT"},
                    {"coin": f"694444444 {RUNE}"},
                    {"memo": "SWAP:BNB.LOK-3C0"},
                ],
            ),
            Event(
                "fee",
                [
                    {"tx_id": "TODO"},
                    {"coins": "63294 BNB.LOK-3C0"},
                    {"pool_deduct": "80729"},
                ],
            ),
        ]
        self.assertEqual(events, expected_events)

    def test_add_bep2(self):
        if RUNE.get_chain() == "THOR":
            return

        thorchain = ThorchainState()
        thorchain.network_fees = {"BNB": 37500}

        tx = Transaction(
            Binance.chain,
            "STAKER-1",
            "VAULT",
            [Coin("BNB.BNB", 150000000), Coin(RUNE, 50000000000)],
            "ADD:BNB.BNB",
        )

        outbound = thorchain.handle(tx)
        self.assertEqual(outbound, [])

        # check event generated for successful add
        expected_events = [
            Event("add", [{"pool": "BNB.BNB"}, *tx.get_attributes()]),
        ]
        self.assertEqual(thorchain.events, expected_events)

        # bad add memo should refund
        tx = Transaction(
            Binance.chain,
            "STAKER-1",
            "VAULT",
            [Coin("BNB.BNB", 150000000), Coin(RUNE, 50000000000)],
            "ADD:",
        )
        outbound = thorchain.handle(tx)
        self.assertEqual(len(outbound), 2)

        # check refund event generated for add with bad memo
        expected_events += [
            Event(
                "fee",
                [
                    {"tx_id": "TODO"},
                    {"coins": "112500 BNB.BNB"},
                    {"pool_deduct": "37500000"},
                ],
            ),
            Event(
                "fee",
                [
                    {"tx_id": "TODO"},
                    {"coins": "37443792 BNB.RUNE-67C"},
                    {"pool_deduct": "0"},
                ],
            ),
            Event(
                "refund",
                [{"code": "105"}, {"reason": "Invalid symbol"}, *tx.get_attributes()],
            ),
        ]
        self.assertEqual(thorchain.events, expected_events)

        # mismatch asset and memo
        tx = Transaction(
            Binance.chain,
            "STAKER-1",
            "VAULT",
            [Coin("BNB.BNB", 150000000), Coin(RUNE, 50000000000)],
            "ADD:BNB.TCAN-014",
        )
        outbound = thorchain.handle(tx)
        self.assertEqual(len(outbound), 2)

        # check refund event generated for add with mismatch asset and memo
        expected_events += [
            Event(
                "fee",
                [
                    {"tx_id": "TODO"},
                    {"coins": "112500 BNB.BNB"},
                    {"pool_deduct": "37443792"},
                ],
            ),
            Event(
                "fee",
                [
                    {"tx_id": "TODO"},
                    {"coins": "37387711 BNB.RUNE-67C"},
                    {"pool_deduct": "0"},
                ],
            ),
            Event(
                "refund",
                [{"code": "105"}, {"reason": "Invalid symbol"}, *tx.get_attributes()],
            ),
        ]
        self.assertEqual(thorchain.events, expected_events)

        # cannot add with rune in memo
        tx = Transaction(
            Binance.chain,
            "STAKER-1",
            "VAULT",
            [Coin("BNB.BNB", 150000000), Coin(RUNE, 50000000000)],
            f"ADD:{RUNE}",
        )
        outbound = thorchain.handle(tx)
        self.assertEqual(len(outbound), 2)

        # check refund event generated for add with rune in memo
        expected_events += [
            Event(
                "fee",
                [
                    {"tx_id": "TODO"},
                    {"coins": "112500 BNB.BNB"},
                    {"pool_deduct": "37387711"},
                ],
            ),
            Event(
                "fee",
                [
                    {"tx_id": "TODO"},
                    {"coins": "37331755 BNB.RUNE-67C"},
                    {"pool_deduct": "0"},
                ],
            ),
            Event(
                "refund",
                [{"code": "105"}, {"reason": "Invalid symbol"}, *tx.get_attributes()],
            ),
        ]
        self.assertEqual(thorchain.events, expected_events)

        # cannot add with > 2 coins
        tx = Transaction(
            Binance.chain,
            "STAKER-1",
            "VAULT",
            [
                Coin("BNB.BNB", 150000000),
                Coin(RUNE, 50000000000),
                Coin("BNB-LOK-3C0", 30000000000),
            ],
            "ADD:BNB.BNB",
        )
        outbound = thorchain.handle(tx)
        self.assertEqual(len(outbound), 2)

        # check refund event generated for add with > 2 coins
        expected_events += [
            Event(
                "fee",
                [
                    {"tx_id": "TODO"},
                    {"coins": "112500 BNB.BNB"},
                    {"pool_deduct": "37331755"},
                ],
            ),
            Event(
                "fee",
                [
                    {"tx_id": "TODO"},
                    {"coins": "37275925 BNB.RUNE-67C"},
                    {"pool_deduct": "0"},
                ],
            ),
            Event(
                "refund",
                [
                    {"code": "105"},
                    {"reason": "refund reason message"},
                    *tx.get_attributes(),
                ],
            ),
        ]
        self.assertEqual(thorchain.events, expected_events)

    def test_add_native(self):
        if RUNE.get_chain() == "BNB":
            return
        thorchain = ThorchainState()
        thorchain.network_fees = {"BNB": 37500}

        tx = Transaction(
            Thorchain.chain,
            "STAKER-1",
            "VAULT",
            [Coin(RUNE, 50000000000)],
            "ADD:BNB.BNB",
        )
        outbound = thorchain.handle(tx)
        self.assertEqual(outbound, [])

        expected_events = [
            Event("add", [{"pool": "BNB.BNB"}, *tx.get_attributes()]),
        ]
        self.assertEqual(thorchain.events, expected_events)

        tx = Transaction(
            Binance.chain,
            "STAKER-1",
            "VAULT",
            [Coin("BNB.BNB", 150000000)],
            "ADD:BNB.BNB",
        )

        outbound = thorchain.handle(tx)
        self.assertEqual(outbound, [])

        # check event generated for successful add
        expected_events += [
            Event("add", [{"pool": "BNB.BNB"}, *tx.get_attributes()]),
        ]
        self.assertEqual(thorchain.events, expected_events)

    def test_reserve_bep2(self):
        if RUNE.get_chain() == "THOR":
            return
        thorchain = ThorchainState()
        tx = Transaction(
            Binance.chain,
            "STAKER-1",
            "VAULT",
            [Coin(RUNE, 50000000000)],
            "RESERVE",
        )

        outbound = thorchain.handle(tx)
        self.assertEqual(outbound, [])

        self.assertEqual(thorchain.reserve, 50000000000)

        # check event generated for successful reserve
        expected_events = [
            Event(
                "reserve",
                [
                    {"contributor_address": tx.from_address},
                    {"amount": tx.coins[0].amount},
                    *tx.get_attributes(),
                ],
            ),
        ]
        self.assertEqual(thorchain.events, expected_events)

    def test_reserve_native(self):
        if RUNE.get_chain() == "BNB":
            return
        thorchain = ThorchainState()
        tx = Transaction(
            Thorchain.chain,
            "STAKER-1",
            "VAULT",
            [Coin(RUNE, 50000000000)],
            "RESERVE",
        )

        outbound = thorchain.handle(tx)
        self.assertEqual(outbound, [])
        self.assertEqual(thorchain.reserve, 50100000000)

        # check event generated for successful reserve
        expected_events = [
            Event(
                "reserve",
                [
                    {"contributor_address": tx.from_address},
                    {"amount": tx.coins[0].amount},
                    *tx.get_attributes(),
                ],
            ),
        ]
        self.assertEqual(thorchain.events, expected_events)

    def test_gas_bep2(self):
        if RUNE.get_chain() == "THOR":
            return
        thorchain = ThorchainState()
        thorchain.network_fees = {"BNB": 37500}

        tx = Transaction(
            Binance.chain,
            "STAKER-1",
            "VAULT",
            [Coin("BNB.BNB", 150000000), Coin(RUNE, 50000000000)],
            "STAKE:BNB.BNB:STAKER-1",
        )

        outbound = thorchain.handle(tx)
        self.assertEqual(outbound, [])

        pool = thorchain.get_pool("BNB.BNB")
        self.assertEqual(pool.rune_balance, 50000000000)
        self.assertEqual(pool.asset_balance, 150000000)
        self.assertEqual(pool.get_staker("STAKER-1").units, 50000000000)
        self.assertEqual(pool.total_units, 50000000000)

        # check event generated for successful stake
        expected_events = [
            Event(
                "stake",
                [
                    {"pool": pool.asset},
                    {"stake_units": pool.total_units},
                    {"rune_address": tx.from_address},
                    {"rune_amount": "50000000000"},
                    {"asset_amount": "150000000"},
                    {"BNB_txid": "TODO"},
                ],
            ),
        ]
        self.assertEqual(thorchain.events, expected_events)

        # should refund if no memo
        tx = Transaction(
            Binance.chain,
            "STAKER-1",
            "VAULT",
            [Coin("BNB.BNB", 150000000), Coin(RUNE, 50000000000)],
            "",
        )
        outbound = thorchain.handle(tx)
        self.assertEqual(len(outbound), 2)

        # check refund event generated for stake with no memo
        expected_events += [
            Event(
                "fee",
                [
                    {"tx_id": "TODO"},
                    {"coins": "112500 BNB.BNB"},
                    {"pool_deduct": "37500000"},
                ],
            ),
            Event(
                "fee",
                [
                    {"tx_id": "TODO"},
                    {"coins": "37443792 BNB.RUNE-67C"},
                    {"pool_deduct": "0"},
                ],
            ),
            Event(
                "refund",
                [
                    {"code": "105"},
                    {"reason": "memo can't be empty"},
                    *tx.get_attributes(),
                ],
            ),
        ]
        self.assertEqual(thorchain.events, expected_events)

        # check gas event generated after we sent to chain
        outbound[0].gas = [Coin("BNB.BNB", 37500)]
        outbound[1].gas = [Coin("BNB.BNB", 37500)]
        thorchain.handle_gas(outbound)

        # first new gas event
        expected_events += [
            Event(
                "gas",
                [
                    {"asset": "BNB.BNB"},
                    {"asset_amt": "75000"},
                    {"rune_amt": "24962528"},
                    {"transaction_count": "2"},
                ],
            ),
        ]
        self.assertEqual(thorchain.events, expected_events)

    def test_gas_native(self):
        if RUNE.get_chain() == "BNB":
            return
        thorchain = ThorchainState()
        thorchain.network_fees = {"BNB": 37500}

        tx = Transaction(
            Thorchain.chain,
            "STAKER-1",
            "VAULT",
            [Coin(RUNE, 50000000000)],
            "STAKE:BNB.BNB:STAKER-1",
        )

        outbound = thorchain.handle(tx)
        self.assertEqual(outbound, [])

        tx = Transaction(
            Binance.chain,
            "STAKER-1",
            "VAULT",
            [Coin("BNB.BNB", 150000000)],
            "STAKE:BNB.BNB:STAKER-1",
        )

        outbound = thorchain.handle(tx)
        self.assertEqual(outbound, [])

        pool = thorchain.get_pool("BNB.BNB")
        self.assertEqual(pool.rune_balance, 50000000000)
        self.assertEqual(pool.asset_balance, 150000000)
        self.assertEqual(pool.get_staker("STAKER-1").units, 50000000000)
        self.assertEqual(pool.total_units, 50000000000)

        # check event generated for successful stake
        expected_events = [
            Event(
                "stake",
                [
                    {"pool": pool.asset},
                    {"stake_units": pool.total_units},
                    {"rune_address": tx.from_address},
                    {"rune_amount": "50000000000"},
                    {"asset_amount": "150000000"},
                    {"BNB_txid": "TODO"},
                    {"THOR_txid": "TODO"},
                ],
            ),
        ]
        self.assertEqual(thorchain.events, expected_events)

        # should refund if no memo
        tx = Transaction(
            Binance.chain,
            "STAKER-1",
            "VAULT",
            [Coin("BNB.BNB", 150000000), Coin(RUNE, 50000000000)],
            "",
        )
        outbound = thorchain.handle(tx)
        self.assertEqual(len(outbound), 2)

        # check refund event generated for stake with no memo
        expected_events += [
            Event(
                "fee",
                [
                    {"tx_id": "TODO"},
                    {"coins": "112500 BNB.BNB"},
                    {"pool_deduct": "37500000"},
                ],
            ),
            Event(
                "fee",
                [
                    {"tx_id": "TODO"},
                    {"coins": "37443792 THOR.RUNE"},
                    {"pool_deduct": "0"},
                ],
            ),
            Event(
                "refund",
                [
                    {"code": "105"},
                    {"reason": "memo can't be empty"},
                    *tx.get_attributes(),
                ],
            ),
        ]
        self.assertEqual(thorchain.events, expected_events)

        # check gas event generated after we sent to chain
        outbound[0].gas = [Coin("BNB.BNB", 37500)]
        outbound[1].gas = [Coin("BNB.BNB", 37500)]
        thorchain.handle_gas(outbound)

        # first new gas event
        expected_events += [
            Event(
                "gas",
                [
                    {"asset": "BNB.BNB"},
                    {"asset_amt": "75000"},
                    {"rune_amt": "24962528"},
                    {"transaction_count": "2"},
                ],
            ),
        ]
        self.assertEqual(thorchain.events, expected_events)

    def test_stake_bep2(self):
        if RUNE.get_chain() == "THOR":
            return

        thorchain = ThorchainState()
        thorchain.network_fees = {"BNB": 37500}

        tx = Transaction(
            Binance.chain,
            "STAKER-1",
            "VAULT",
            [Coin("BNB.BNB", 150000000), Coin(RUNE, 50000000000)],
            "STAKE:BNB.BNB:STAKER-1",
        )

        outbound = thorchain.handle(tx)
        self.assertEqual(outbound, [])

        pool = thorchain.get_pool("BNB.BNB")
        self.assertEqual(pool.rune_balance, 50000000000)
        self.assertEqual(pool.asset_balance, 150000000)
        self.assertEqual(pool.get_staker("STAKER-1").units, 50000000000)
        self.assertEqual(pool.total_units, 50000000000)

        # check event generated for successful stake
        expected_events = [
            Event(
                "stake",
                [
                    {"pool": pool.asset},
                    {"stake_units": pool.total_units},
                    {"rune_address": tx.from_address},
                    {"rune_amount": "50000000000"},
                    {"asset_amount": "150000000"},
                    {"BNB_txid": "TODO"},
                ],
            ),
        ]
        self.assertEqual(thorchain.events, expected_events)

        # should refund if no memo
        tx = Transaction(
            Binance.chain,
            "STAKER-1",
            "VAULT",
            [Coin("BNB.BNB", 150000000), Coin(RUNE, 50000000000)],
            "",
        )
        outbound = thorchain.handle(tx)
        self.assertEqual(len(outbound), 2)

        # check refund event generated for stake with no memo
        expected_events += [
            Event(
                "fee",
                [
                    {"tx_id": "TODO"},
                    {"coins": "112500 BNB.BNB"},
                    {"pool_deduct": "37500000"},
                ],
            ),
            Event(
                "fee",
                [
                    {"tx_id": "TODO"},
                    {"coins": "37443792 BNB.RUNE-67C"},
                    {"pool_deduct": "0"},
                ],
            ),
            Event(
                "refund",
                [
                    {"code": "105"},
                    {"reason": "memo can't be empty"},
                    *tx.get_attributes(),
                ],
            ),
        ]
        self.assertEqual(thorchain.events, expected_events)

        # bad stake memo should refund
        tx = Transaction(
            Binance.chain,
            "STAKER-1",
            "VAULT",
            [Coin("BNB.BNB", 150000000), Coin(RUNE, 50000000000)],
            "STAKE:",
        )
        outbound = thorchain.handle(tx)
        self.assertEqual(len(outbound), 2)

        # check refund event generated for stake with bad memo
        expected_events += [
            Event(
                "fee",
                [
                    {"tx_id": "TODO"},
                    {"coins": "112500 BNB.BNB"},
                    {"pool_deduct": "37443792"},
                ],
            ),
            Event(
                "fee",
                [
                    {"tx_id": "TODO"},
                    {"coins": "37387711 BNB.RUNE-67C"},
                    {"pool_deduct": "0"},
                ],
            ),
            Event(
                "refund",
                [{"code": "105"}, {"reason": "Invalid symbol"}, *tx.get_attributes()],
            ),
        ]
        self.assertEqual(thorchain.events, expected_events)

        # mismatch asset and memo
        tx = Transaction(
            Binance.chain,
            "STAKER-1",
            "VAULT",
            [Coin("BNB.BNB", 150000000), Coin(RUNE, 50000000000)],
            "STAKE:BNB.TCAN-014",
        )
        outbound = thorchain.handle(tx)
        self.assertEqual(len(outbound), 2)

        # check refund event generated for stake with mismatch asset and memo
        expected_events += [
            Event(
                "fee",
                [
                    {"tx_id": "TODO"},
                    {"coins": "112500 BNB.BNB"},
                    {"pool_deduct": "37387711"},
                ],
            ),
            Event(
                "fee",
                [
                    {"tx_id": "TODO"},
                    {"coins": "37331755 BNB.RUNE-67C"},
                    {"pool_deduct": "0"},
                ],
            ),
            Event(
                "refund",
                [
                    {"code": "105"},
                    {"reason": "unknown request: did not find both coins"},
                    *tx.get_attributes(),
                ],
            ),
        ]
        self.assertEqual(thorchain.events, expected_events)

        # cannot stake with rune in memo
        tx = Transaction(
            Binance.chain,
            "STAKER-1",
            "VAULT",
            [Coin("BNB.BNB", 150000000), Coin(RUNE, 50000000000)],
            "STAKE:" + RUNE,
        )
        outbound = thorchain.handle(tx)
        self.assertEqual(len(outbound), 2)

        # check refund event generated for stake with rune in memo
        expected_events += [
            Event(
                "fee",
                [
                    {"tx_id": "TODO"},
                    {"coins": "112500 BNB.BNB"},
                    {"pool_deduct": "37331755"},
                ],
            ),
            Event(
                "fee",
                [
                    {"tx_id": "TODO"},
                    {"coins": "37275925 BNB.RUNE-67C"},
                    {"pool_deduct": "0"},
                ],
            ),
            Event(
                "refund",
                [
                    {"code": "105"},
                    {"reason": "unknown request: invalid pool asset"},
                    *tx.get_attributes(),
                ],
            ),
        ]
        self.assertEqual(thorchain.events, expected_events)

        # cannot stake with > 2 coins
        tx = Transaction(
            Binance.chain,
            "STAKER-1",
            "VAULT",
            [
                Coin("BNB.BNB", 150000000),
                Coin(RUNE, 50000000000),
                Coin("BNB-LOK-3C0", 30000000000),
            ],
            "STAKE:BNB.BNB:STAKER-1",
        )
        outbound = thorchain.handle(tx)
        self.assertEqual(len(outbound), 2)

        # check refund event generated for stake with > 2 coins
        expected_events += [
            Event(
                "fee",
                [
                    {"tx_id": "TODO"},
                    {"coins": "112500 BNB.BNB"},
                    {"pool_deduct": "37275925"},
                ],
            ),
            Event(
                "fee",
                [
                    {"tx_id": "TODO"},
                    {"coins": "37220220 BNB.RUNE-67C"},
                    {"pool_deduct": "0"},
                ],
            ),
            Event(
                "refund",
                [
                    {"code": "105"},
                    {"reason": "refund reason message"},
                    *tx.get_attributes(),
                ],
            ),
        ]
        self.assertEqual(thorchain.events, expected_events)

        # can stake with only asset
        tx = Transaction(
            Binance.chain,
            "STAKER-2",
            "VAULT",
            [Coin("BNB.BNB", 30000000)],
            "STAKE:BNB.BNB:STAKER-2",
        )
        outbound = thorchain.handle(tx)
        self.assertEqual(len(outbound), 0)
        self.assertEqual(pool.get_staker("STAKER-2").units, 4153686396)
        self.assertEqual(pool.total_units, 54153686396)

        # check event generated for successful stake
        expected_events += [
            Event(
                "stake",
                [
                    {"pool": pool.asset},
                    {"stake_units": "4153686396"},
                    {"rune_address": "STAKER-2"},
                    {"rune_amount": "0"},
                    {"asset_amount": "30000000"},
                    {"BNB_txid": "TODO"},
                ],
            ),
        ]
        self.assertEqual(thorchain.events, expected_events)

        tx = Transaction(
            Binance.chain,
            "STAKER-1",
            "VAULT",
            [Coin(RUNE, 10000000000)],
            "STAKE:BNB.BNB:STAKER-1",
        )
        outbound = thorchain.handle(tx)
        self.assertEqual(len(outbound), 0)

        expected_events += [
            Event(
                "stake",
                [
                    {"pool": pool.asset},
                    {"stake_units": "4657084839"},
                    {"rune_address": "STAKER-1"},
                    {"rune_amount": "10000000000"},
                    {"asset_amount": "0"},
                    {"BNB_txid": "TODO"},
                ],
            ),
        ]

        self.assertEqual(thorchain.events, expected_events)

        tx = Transaction(
            Binance.chain,
            "STAKER-1",
            "VAULT",
            [Coin(RUNE, 30000000000), Coin("BNB.BNB", 90000000)],
            "STAKE:BNB.BNB:STAKER-1",
        )
        outbound = thorchain.handle(tx)
        self.assertEqual(len(outbound), 0)

        # check event generated for successful stake
        if RUNE.get_chain() == "BNB":
            expected_events += [
                Event(
                    "stake",
                    [
                        {"pool": pool.asset},
                        {"stake_units": "29374965503"},
                        {"rune_address": "STAKER-1"},
                        {"rune_amount": "30000000000"},
                        {"asset_amount": "90000000"},
                        {"BNB_txid": "TODO"},
                    ],
                ),
            ]
            self.assertEqual(thorchain.events, expected_events)

    def test_stake_native(self):
        if RUNE.get_chain() == "BNB":
            return

        thorchain = ThorchainState()
        thorchain.network_fees = {"BNB": 37500}

        tx = Transaction(
            Thorchain.chain,
            "STAKER-1",
            "VAULT",
            [Coin(RUNE, 50000000000)],
            "STAKE:BNB.BNB:STAKER-1",
        )

        outbound = thorchain.handle(tx)
        self.assertEqual(outbound, [])

        tx = Transaction(
            Binance.chain,
            "STAKER-1",
            "VAULT",
            [Coin("BNB.BNB", 150000000)],
            "STAKE:BNB.BNB:STAKER-1",
        )

        outbound = thorchain.handle(tx)
        self.assertEqual(outbound, [])

        pool = thorchain.get_pool("BNB.BNB")
        self.assertEqual(pool.rune_balance, 50000000000)
        self.assertEqual(pool.asset_balance, 150000000)
        self.assertEqual(pool.get_staker("STAKER-1").units, 50000000000)
        self.assertEqual(pool.total_units, 50000000000)

        # check event generated for successful stake
        expected_events = [
            Event(
                "stake",
                [
                    {"pool": pool.asset},
                    {"stake_units": pool.total_units},
                    {"rune_address": tx.from_address},
                    {"rune_amount": "50000000000"},
                    {"asset_amount": "150000000"},
                    {"BNB_txid": "TODO"},
                    {"THOR_txid": "TODO"},
                ],
            ),
        ]
        self.assertEqual(thorchain.events, expected_events)

        # should refund if no memo
        tx = Transaction(
            Thorchain.chain,
            "STAKER-1",
            "VAULT",
            [Coin(RUNE, 50000000000)],
            "",
        )
        outbound = thorchain.handle(tx)
        self.assertEqual(len(outbound), 1)

        # check refund event generated for stake with no memo
        expected_events += [
            Event(
                "refund",
                [
                    {"code": "105"},
                    {"reason": "memo can't be empty"},
                    *tx.get_attributes(),
                ],
            ),
            Event(
                "fee",
                [
                    {"tx_id": "TODO"},
                    {"coins": "100000000 THOR.RUNE"},
                    {"pool_deduct": "0"},
                ],
            ),
        ]
        self.assertEqual(thorchain.events, expected_events)

        tx = Transaction(
            Binance.chain,
            "STAKER-1",
            "VAULT",
            [Coin("BNB.BNB", 150000000)],
            "",
        )
        outbound = thorchain.handle(tx)
        self.assertEqual(len(outbound), 1)

        # check refund event generated for stake with no memo
        expected_events += [
            Event(
                "fee",
                [
                    {"tx_id": "TODO"},
                    {"coins": "112500 BNB.BNB"},
                    {"pool_deduct": "37500000"},
                ],
            ),
            Event(
                "refund",
                [
                    {"code": "105"},
                    {"reason": "memo can't be empty"},
                    *tx.get_attributes(),
                ],
            ),
        ]
        self.assertEqual(thorchain.events, expected_events)

    def test_unstake_bep2(self):

        if RUNE.get_chain() == "THOR":
            return

        thorchain = ThorchainState()
        thorchain.network_fees = {"BNB": 37500}
        thorchain.pools = [Pool("BNB.BNB", 50 * Coin.ONE, 50 * Coin.ONE)]

        # stake some funds into a pool
        tx = Transaction(
            Binance.chain,
            "STAKER-1",
            "VAULT",
            [Coin("BNB.BNB", 1.5 * Coin.ONE), Coin(RUNE, 500 * Coin.ONE)],
            "STAKE:BNB.BNB:STAKER-1",
        )
        outbounds = thorchain.handle(tx)
        self.assertEqual(outbounds, [])

        pool = thorchain.get_pool("BNB.BNB")
<<<<<<< HEAD
        self.assertEqual(pool.rune_balance, 55000000000)
        self.assertEqual(pool.asset_balance, 5150000000)
=======
        self.assertEqual(pool.rune_balance, 50000000000)
        self.assertEqual(pool.asset_balance, 150000000)
>>>>>>> 7005c4a7
        self.assertEqual(pool.get_staker("STAKER-1").units, 50000000000)
        self.assertEqual(pool.total_units, 50000000000)

        expected_events = [
            Event(
                "stake",
                [
                    {"pool": "BNB.BNB"},
                    {"stake_units": "50000000000"},
                    {"rune_address": "STAKER-1"},
                    {"rune_amount": "50000000000"},
                    {"asset_amount": "150000000"},
                    {"BNB_txid": "TODO"},
                ],
            ),
        ]
        self.assertEqual(thorchain.events, expected_events)

        tx = Transaction(
            Binance.chain,
            "STAKER-1",
            "VAULT",
            [Coin(RUNE, 1)],
            "WITHDRAW:BNB.BNB:100",
        )
        outbounds = thorchain.handle(tx)
        self.assertEqual(len(outbounds), 2)
        self.assertEqual(outbounds[0].coins[0], Coin("BNB.BNB", 51387500))
        self.assertEqual(outbounds[1].coins[0], Coin(RUNE, 548798597))

        pool = thorchain.get_pool("BNB.BNB")
        self.assertEqual(pool.rune_balance, 54448798544)
        self.assertEqual(pool.asset_balance, 5098612500)
        self.assertEqual(pool.get_staker("STAKER-1").units, 49500000000)
        self.assertEqual(pool.total_units, 49500000000)

        # check event generated for successful unstake
        expected_events += [
            Event(
                "unstake",
                [
                    {"pool": "BNB.BNB"},
                    {"stake_units": "500000000"},
                    {"basis_points": "100"},
                    {"asymmetry": "0.000000000000000000"},
                    *tx.get_attributes(),
                ],
            ),
            Event(
                "fee",
                [
                    {"tx_id": "TODO"},
                    {"coins": "112500 BNB.BNB"},
                    {"pool_deduct": "1201456"},
                ],
            ),
            Event(
                "fee",
                [
                    {"tx_id": "TODO"},
                    {"coins": "1201403 BNB.RUNE-67C"},
                    {"pool_deduct": "0"},
                ],
            ),
        ]
        self.assertEqual(thorchain.events, expected_events)

        # should error without a refund
        # but because 1 RUNE is not enough to pay the fee
        # nothing is returned
        tx.memo = "WITHDRAW:"
        outbound = thorchain.handle(tx)
        self.assertEqual(len(outbound), 0)

        # check refund event not generated for unstake with bad memo
        expected_events += [
            Event(
                "fee",
                [{"tx_id": "TODO"}, {"coins": "1 BNB.RUNE-67C"}, {"pool_deduct": "0"}],
            )
        ]
        self.assertEqual(thorchain.events, expected_events)

        # should error without a bad withdraw basis points, should be between 0
        # and 10,000
        tx.memo = "WITHDRAW::-4"
        outbound = thorchain.handle(tx)
        self.assertEqual(len(outbound), 0)

        # check refund event not generated for unstake with bad withdraw basis points
        expected_events += [
            Event(
                "fee",
                [{"tx_id": "TODO"}, {"coins": "1 BNB.RUNE-67C"}, {"pool_deduct": "0"}],
            )
        ]
        self.assertEqual(thorchain.events, expected_events)

        tx.memo = "WITHDRAW::1000000000"
        outbound = thorchain.handle(tx)
        self.assertEqual(len(outbound), 0)

        # check refund event not generated for unstake with bad memo
        expected_events += [
            Event(
                "fee",
                [{"tx_id": "TODO"}, {"coins": "1 BNB.RUNE-67C"}, {"pool_deduct": "0"}],
            )
        ]
        self.assertEqual(thorchain.events, expected_events)

        # check successful withdraw everything
        tx = Transaction(
            Binance.chain,
            "STAKER-1",
            "VAULT",
            [Coin(RUNE, 1)],
            "WITHDRAW:BNB.BNB",
        )
        outbounds = thorchain.handle(tx)
        self.assertEqual(len(outbounds), 2)
        self.assertEqual(outbounds[0].coins[0], Coin(RUNE, 54348798544))
        self.assertEqual(outbounds[1].coins[0], Coin("BNB.BNB", 5098537500))

        pool = thorchain.get_pool("BNB.BNB")
        self.assertEqual(pool.rune_balance, 0)
        self.assertEqual(pool.asset_balance, 75000)
        self.assertEqual(pool.get_staker("STAKER-1").units, 0)
        self.assertEqual(pool.total_units, 0)

        # check event generated for successful unstake
        expected_events += [
            Event("pool", [{"pool": "BNB.BNB"}, {"pool_status": "Bootstrap"}]),
            Event(
                "unstake",
                [
                    {"pool": "BNB.BNB"},
                    {"stake_units": "49500000000"},
                    {"basis_points": "10000"},
                    {"asymmetry": "0.000000000000000000"},
                    *tx.get_attributes(),
                ],
            ),
            Event(
                "fee",
                [
                    {"tx_id": "TODO"},
                    {"coins": "100000000 BNB.RUNE-67C"},
                    {"pool_deduct": "0"},
                ],
            ),
        ]
        self.assertEqual(thorchain.events, expected_events)

        # check withdraw staker has 0 units
        tx = Transaction(
            Binance.chain,
            "STAKER-1",
            "VAULT",
            [Coin(RUNE, 1)],
            "WITHDRAW:BNB.BNB",
        )
        outbound = thorchain.handle(tx)
        self.assertEqual(len(outbound), 0)
<<<<<<< HEAD
=======
        self.assertEqual(pool.get_staker("STAKER-2").units, 4166666666)
        self.assertEqual(pool.total_units, 54166666666)
>>>>>>> 7005c4a7

        pool = thorchain.get_pool("BNB.BNB")
        self.assertEqual(pool.rune_balance, 0)
        self.assertEqual(pool.get_staker("STAKER-1").units, 0)
        self.assertEqual(pool.total_units, 0)
        self.assertEqual(pool.asset_balance, 75000)

        # check refund event not generated for unstake with 0 units left
        expected_events += [
            Event(
<<<<<<< HEAD
                "fee",
                [{"tx_id": "TODO"}, {"coins": "1 BNB.RUNE-67C"}, {"pool_deduct": "0"}],
=======
                "stake",
                [
                    {"pool": pool.asset},
                    {"stake_units": "4166666666"},
                    {"rune_address": "STAKER-2"},
                    {"rune_amount": "0"},
                    {"asset_amount": "30000000"},
                    {"BNB_txid": "TODO"},
                ],
>>>>>>> 7005c4a7
            ),
        ]
        self.assertEqual(thorchain.events, expected_events)

    def test_unstake_native(self):

<<<<<<< HEAD
        if RUNE.get_chain() == "BNB":
            return
=======
        # check event generated for successful stake
        # only if BNB.RUNE-67C as with native RUNE it would
        # be a cross chain stake and no event on first stake
        if RUNE.get_chain() == "BNB":
            expected_events += [
                Event(
                    "stake",
                    [
                        {"pool": pool.asset},
                        {"stake_units": "4642857142"},
                        {"rune_address": "STAKER-1"},
                        {"rune_amount": "10000000000"},
                        {"asset_amount": "0"},
                        {"BNB_txid": "TODO"},
                    ],
                ),
            ]
            self.assertEqual(thorchain.events, expected_events)
>>>>>>> 7005c4a7

        thorchain = ThorchainState()
        thorchain.network_fees = {"BNB": 37500}
        thorchain.pools = [Pool("BNB.BNB", 50 * Coin.ONE, 50 * Coin.ONE)]

        # stake some funds into a pool
        tx = Transaction(
            Thorchain.chain,
            "STAKER-1",
            "VAULT",
            [Coin(RUNE, 500 * Coin.ONE)],
            "STAKE:BNB.BNB:STAKER-1",
        )
<<<<<<< HEAD
        outbounds = thorchain.handle(tx)
        self.assertEqual(outbounds, [])
        tx = Transaction(
=======
        outbound = thorchain.handle(txn)
        self.assertEqual(len(outbound), 0)

        # check event generated for successful stake
        if RUNE.get_chain() == "BNB":
            expected_events += [
                Event(
                    "stake",
                    [
                        {"pool": pool.asset},
                        {"stake_units": "29404761904"},
                        {"rune_address": "STAKER-1"},
                        {"rune_amount": "30000000000"},
                        {"asset_amount": "90000000"},
                        {"BNB_txid": "TODO"},
                    ],
                ),
            ]
            self.assertEqual(thorchain.events, expected_events)

    def test_unstake(self):
        thorchain = ThorchainState()
        # stake some funds into a pool
        txn = Transaction(
>>>>>>> 7005c4a7
            Binance.chain,
            "STAKER-1",
            "VAULT",
            [Coin("BNB.BNB", 1.5 * Coin.ONE)],
            "STAKE:BNB.BNB:STAKER-1",
        )
<<<<<<< HEAD
        outbounds = thorchain.handle(tx)
        self.assertEqual(outbounds, [])

        pool = thorchain.get_pool("BNB.BNB")
        self.assertEqual(pool.rune_balance, 55000000000)
        self.assertEqual(pool.asset_balance, 5150000000)
        self.assertEqual(pool.get_staker("STAKER-1").units, 50000000000)
        self.assertEqual(pool.total_units, 50000000000)
=======
        outbound = thorchain.handle(txn)
        self.assertEqual(outbound, [])

        pool = thorchain.get_pool("BNB.BNB")
        self.assertEqual(pool.rune_balance, 50000000000)
        self.assertEqual(pool.asset_balance, 150000000)
        self.assertEqual(pool.get_staker("STAKER-1").units, 50000000000)
        self.assertEqual(pool.total_units, 50000000000)

        txn = Transaction(
            Binance.chain, "STAKER-1", "VAULT", [Coin(RUNE, 1)], "WITHDRAW:BNB.BNB:100",
        )
        outbound = thorchain.handle(txn)
        self.assertEqual(len(outbound), 2)
        self.assertEqual(outbound[0].coins[0].asset, RUNE)
        self.assertEqual(outbound[0].coins[0].amount, 500000000)
        self.assertEqual(outbound[1].coins[0].asset, "BNB.BNB")
        self.assertEqual(outbound[1].coins[0].amount, 1500000)

        pool = thorchain.get_pool("BNB.BNB")
        self.assertEqual(pool.rune_balance, 49500000000)
        self.assertEqual(pool.asset_balance, 148500000)
        self.assertEqual(pool.get_staker("STAKER-1").units, 49500000000)
        self.assertEqual(pool.total_units, 49500000000)
>>>>>>> 7005c4a7

        expected_events = [
            Event(
                "stake",
                [
                    {"pool": pool.asset},
                    {"stake_units": "50000000000"},
                    {"rune_address": "STAKER-1"},
                    {"rune_amount": "50000000000"},
                    {"asset_amount": "150000000"},
                    {"BNB_txid": "TODO"},
                    {"THOR_txid": "TODO"},
                ],
            ),
        ]
        self.assertEqual(thorchain.events, expected_events)

        tx = Transaction(
            Thorchain.chain,
            "STAKER-1",
            "VAULT",
            [Coin(RUNE, 1)],
            "WITHDRAW:BNB.BNB:100",
        )
        outbounds = thorchain.handle(tx)
        self.assertEqual(len(outbounds), 2)
        self.assertEqual(outbounds[0].coins[0], Coin("BNB.BNB", 51387500))
        self.assertEqual(outbounds[1].coins[0], Coin(RUNE, 450000000))

        pool = thorchain.get_pool("BNB.BNB")
        self.assertEqual(pool.rune_balance, 54448798544)
        self.assertEqual(pool.asset_balance, 5098612500)
        self.assertEqual(pool.get_staker("STAKER-1").units, 49500000000)
        self.assertEqual(pool.total_units, 49500000000)

        # check event generated for successful unstake
        expected_events += [
            Event(
                "unstake",
                [
                    {"pool": "BNB.BNB"},
                    {"stake_units": "500000000"},
                    {"basis_points": "100"},
                    {"asymmetry": "0.000000000000000000"},
                    *tx.get_attributes(),
                ],
            ),
            Event(
                "fee",
                [
                    {"tx_id": "TODO"},
                    {"coins": "112500 BNB.BNB"},
                    {"pool_deduct": "1201456"},
                ],
            ),
            Event(
                "fee",
                [
                    {"tx_id": "TODO"},
                    {"coins": "100000000 THOR.RUNE"},
                    {"pool_deduct": "0"},
                ],
            ),
        ]
        self.assertEqual(thorchain.events, expected_events)

        # should error without a refund
        # but because 1 RUNE is not enough to pay the fee
        # nothing is returned
        tx.memo = "WITHDRAW:"
        outbound = thorchain.handle(tx)
        self.assertEqual(len(outbound), 0)

        # check refund event not generated for unstake with bad memo
        expected_events += [
            Event(
                "refund",
                [{"code": "105"}, {"reason": "Invalid symbol"}, *tx.get_attributes()],
            ),
        ]
        self.assertEqual(thorchain.events, expected_events)

        # should error without a bad withdraw basis points, should be between 0
        # and 10,000
        tx.memo = "WITHDRAW::-4"
        outbound = thorchain.handle(tx)
        self.assertEqual(len(outbound), 0)

        # check refund event not generated for unstake with bad withdraw basis points
        expected_events += [
            Event(
                "refund",
                [{"code": "105"}, {"reason": "Invalid symbol"}, *tx.get_attributes()],
            ),
        ]
        self.assertEqual(thorchain.events, expected_events)

        tx.memo = "WITHDRAW::1000000000"
        outbound = thorchain.handle(tx)
        self.assertEqual(len(outbound), 0)

        # check refund event not generated for unstake with bad memo
        expected_events += [
            Event(
                "refund",
                [{"code": "105"}, {"reason": "Invalid symbol"}, *tx.get_attributes()],
            ),
        ]
        self.assertEqual(thorchain.events, expected_events)

        # check successful withdraw everything
        tx = Transaction(
            Thorchain.chain,
            "STAKER-1",
            "VAULT",
            [Coin(RUNE, 1)],
            "WITHDRAW:BNB.BNB",
        )
        outbounds = thorchain.handle(tx)
        self.assertEqual(len(outbounds), 2)
        self.assertEqual(outbounds[0].coins[0], Coin("BNB.BNB", 5098575000))
        self.assertEqual(outbounds[1].coins[0], Coin("THOR.RUNE", 54348798544))

        pool = thorchain.get_pool("BNB.BNB")
        self.assertEqual(pool.rune_balance, 0)
        self.assertEqual(pool.get_staker("STAKER-1").units, 0)
        self.assertEqual(pool.total_units, 0)
        self.assertEqual(pool.asset_balance, 37500)

        # check event generated for successful unstake
        expected_events += [
            Event("pool", [{"pool": "BNB.BNB"}, {"pool_status": "Bootstrap"}]),
            Event(
                "unstake",
                [
                    {"pool": "BNB.BNB"},
                    {"stake_units": "49500000000"},
                    {"basis_points": "10000"},
                    {"asymmetry": "0.000000000000000000"},
                    *tx.get_attributes(),
                ],
            ),
            Event(
                "fee",
                [
                    {"tx_id": "TODO"},
                    {"coins": "100000000 THOR.RUNE"},
                    {"pool_deduct": "0"},
                ],
            ),
        ]
        self.assertEqual(thorchain.events, expected_events)

        # check withdraw staker has 0 units
        tx = Transaction(
            Thorchain.chain,
            "STAKER-1",
            "VAULT",
            [Coin(RUNE, 1)],
            "WITHDRAW:BNB.BNB",
        )
        outbound = thorchain.handle(tx)
        self.assertEqual(len(outbound), 0)

        pool = thorchain.get_pool("BNB.BNB")
        self.assertEqual(pool.rune_balance, 0)
        self.assertEqual(pool.get_staker("STAKER-1").units, 0)
        self.assertEqual(pool.total_units, 0)
        self.assertEqual(pool.asset_balance, 37500)

        # check refund event not generated for unstake with 0 units left
        expected_events += [
            Event(
                "refund",
                [
                    {"code": "105"},
                    {"reason": "refund reason message"},
                    *tx.get_attributes(),
                ],
            ),
        ]
        self.assertEqual(thorchain.events, expected_events)

    def test_unstake_calc(self):
        pool = Pool("BNB.BNB", 112928660551, 257196272)
        pool.total_units = 44611997190
        after, withdraw_rune, withdraw_asset = pool._calc_unstake_units(
            25075000000, 5000
        )
        self.assertEqual(withdraw_rune, 31736823519)
        self.assertEqual(withdraw_asset, 72280966)
        self.assertEqual(after, 12537500000)

    def test_stake_calc(self):
        pool = Pool("BNB.BNB", 112928660551, 257196272)
        stake_units = pool._calc_stake_units(0, 0, 34500000000, 23400000000)
        self.assertEqual(stake_units, 34500000000)
        pool.total_units = 34500000000
        stake_units = pool._calc_stake_units(
            50000000000, 40000000000, 50000000000, 40000000000
        )
        self.assertEqual(stake_units, 34500000000)

    def test_calc_liquidity_fee(self):
        thorchain = ThorchainState()
        fee = thorchain._calc_liquidity_fee(94382619747, 100001000, 301902607)
        self.assertEqual(fee, 338)
        fee = thorchain._calc_liquidity_fee(10000000000, 1000000000, 10000000000)
        self.assertEqual(fee, 82644628)

    def test_calc_trade_slip(self):
        thorchain = ThorchainState()
        slip = thorchain._calc_trade_slip(10000000000, 1000000000)
        self.assertEqual(slip, 2100)
        slip = thorchain._calc_trade_slip(94405967833, 10000000000)
        self.assertEqual(slip, 2231)

    def test_get_asset_in_rune(self):
        pool = Pool("BNB.BNB", 49900000000, 150225000)
        self.assertEqual(pool.get_asset_in_rune(75000), 24912631)

        pool = Pool("BNB.BNB", 49824912631, 150450902)
        self.assertEqual(pool.get_asset_in_rune(75000), 24837794)

    def test_get_asset_fee(self):
        pool = Pool("BNB.BNB", 49900000000, 150225000)
        self.assertEqual(pool.get_asset_fee(), 301052)

    def test_handle_rewards(self):
        thorchain = ThorchainState()
        thorchain.pools.append(Pool("BNB.BNB", 94382620747, 301902605))
        thorchain.pools.append(Pool("BNB.LOKI", 50000000000, 100))
        thorchain.reserve = 40001517380253

        # test minus rune from pools and add to bond rewards (too much rewards to pools)
        thorchain.liquidity["BNB.BNB"] = 105668
        thorchain.handle_rewards()
        self.assertEqual(thorchain.pools[0].rune_balance, 94382515079)

        # test no swaps this block (no rewards)
        thorchain.handle_rewards()
        self.assertEqual(thorchain.pools[0].rune_balance, 94382515079)

        # test add rune to pools (not enough funds to pools)
        thorchain.liquidity["BNB.LOKI"] = 103
        thorchain.total_bonded = 5000000000000
        thorchain.handle_rewards()
        self.assertEqual(thorchain.pools[1].rune_balance, 50000997031)


class TestEvent(unittest.TestCase):
    def test_get(self):
        swap = Event(
            "swap",
            [
                {"in_tx_id": "FAAFF"},
                {"id": "TODO"},
                {"chain": "BNB"},
                {"from": "tbnb1zge452mgjg9508edxqfpzfl3sfc7vakf2mprqj"},
                {"to": "tbnb189az9plcke2c00vns0zfmllfpfdw67dtv25kgx"},
                {"coin": "149700000 BNB.BNB"},
                {"memo": "REFUND:FAAFF"},
            ],
        )
        txid = swap.get("id")
        self.assertEqual(txid, "TODO")
        memo = swap.get("memo")
        self.assertEqual(memo, "REFUND:FAAFF")
        random = swap.get("random")
        self.assertEqual(random, None)

    def test_eq(self):
        outbound_sim = Event(
            "outbound",
            [
                {"in_tx_id": "FAAFF"},
                {"id": "TODO"},
                {"chain": "BNB"},
                {"from": "tbnb1zge452mgjg9508edxqfpzfl3sfc7vakf2mprqj"},
                {"to": "tbnb189az9plcke2c00vns0zfmllfpfdw67dtv25kgx"},
                {"coin": "149700000 BNB.BNB"},
                {"memo": "REFUND:FAAFF"},
            ],
        )
        outbound = Event(
            "outbound",
            [
                {"in_tx_id": "FAAFF"},
                {"id": "67672"},
                {"chain": "BNB"},
                {"from": "tbnb1zge452mgjg9508edxqfpzfl3sfc7vakf2mprqj"},
                {"to": "tbnb189az9plcke2c00vns0zfmllfpfdw67dtv25kgx"},
                {"coin": "149700000 BNB.BNB"},
                {"memo": "REFUND:FAAFF"},
            ],
        )
        self.assertEqual(outbound_sim, outbound)
        swap_sim = Event(
            "swap",
            [
                {"in_tx_id": "FAAFF"},
                {"id": "TODO"},
                {"chain": "BNB"},
                {"from": "tbnb1zge452mgjg9508edxqfpzfl3sfc7vakf2mprqj"},
                {"to": "tbnb189az9plcke2c00vns0zfmllfpfdw67dtv25kgx"},
                {"coin": "149700000 BNB.BNB"},
                {"memo": "REFUND:FAAFF"},
            ],
        )
        swap = Event(
            "swap",
            [
                {"in_tx_id": "FAAFF"},
                {"id": "67672"},
                {"chain": "BNB"},
                {"from": "tbnb1zge452mgjg9508edxqfpzfl3sfc7vakf2mprqj"},
                {"to": "tbnb189az9plcke2c00vns0zfmllfpfdw67dtv25kgx"},
                {"coin": "149700000 BNB.BNB"},
                {"memo": "REFUND:FAAFF"},
            ],
        )
        self.assertNotEqual(swap_sim, swap)
        swap_sim = Event(
            "swap",
            [
                {"pool": "ETH.ETH-0X0000000000000000000000000000000000000000"},
                {"stake_units": "27000000000"},
                {"rune_address": "tbnb1mkymsmnqenxthlmaa9f60kd6wgr9yjy9h5mz6q"},
                {"rune_amount": "50000000000"},
                {"asset_amount": "4000000000"},
                {"BNB_txid": "9573683032CBEE28E1A3C01648F"},
                {"ETH_txid": "FBBB33A59B9AA3F787743EC4176"},
            ],
        )
        swap = Event(
            "swap",
            [
                {"pool": "ETH.ETH-0x0000000000000000000000000000000000000000"},
                {"stake_units": "27000000000"},
                {"rune_address": "tbnb1mkymsmnqenxthlmaa9f60kd6wgr9yjy9h5mz6q"},
                {"rune_amount": "50000000000"},
                {"asset_amount": "4000000000"},
                {"ETH_txid": "FBBB33A59B9AA3F787743EC4176"},
                {"BNB_txid": "9573683032CBEE28E1A3C01648F"},
            ],
        )
        self.assertEqual(swap_sim, swap)

    def test_sorted(self):
        outbound_sim_1 = Event(
            "outbound",
            [
                {"in_tx_id": "FAAFF"},
                {"id": "TODO"},
                {"chain": "BNB"},
                {"from": "tbnb1zge452mgjg9508edxqfpzfl3sfc7vakf2mprqj"},
                {"to": "tbnb189az9plcke2c00vns0zfmllfpfdw67dtv25kgx"},
                {"coin": "149700000 BNB.BNB"},
                {"memo": "REFUND:FAAFF"},
            ],
        )
        outbound_sim_2 = Event(
            "outbound",
            [
                {"in_tx_id": "FAAFF"},
                {"id": "TODO"},
                {"chain": "BNB"},
                {"from": "tbnb1zge452mgjg9508edxqfpzfl3sfc7vakf2mprqj"},
                {"to": "tbnb189az9plcke2c00vns0zfmllfpfdw67dtv25kgx"},
                {"coin": "500000000 BNB.RUNE-67C"},
                {"memo": "REFUND:FAAFF"},
            ],
        )
        sim_events = [outbound_sim_1, outbound_sim_2]
        outbound_1 = Event(
            "outbound",
            [
                {"in_tx_id": "FAAFF"},
                {"id": "47AC6"},
                {"chain": "BNB"},
                {"from": "tbnb1zge452mgjg9508edxqfpzfl3sfc7vakf2mprqj"},
                {"to": "tbnb189az9plcke2c00vns0zfmllfpfdw67dtv25kgx"},
                {"coin": "149700000 BNB.BNB"},
                {"memo": "REFUND:FAAFF"},
            ],
        )
        outbound_2 = Event(
            "outbound",
            [
                {"in_tx_id": "FAAFF"},
                {"id": "E415A"},
                {"chain": "BNB"},
                {"from": "tbnb1zge452mgjg9508edxqfpzfl3sfc7vakf2mprqj"},
                {"to": "tbnb189az9plcke2c00vns0zfmllfpfdw67dtv25kgx"},
                {"coin": "500000000 BNB.RUNE-67C"},
                {"memo": "REFUND:FAAFF"},
            ],
        )
        sim_events = [outbound_sim_1, outbound_sim_2]
        events = [outbound_1, outbound_2]
        self.assertEqual(sim_events, events)
        events = [outbound_2, outbound_1]
        self.assertNotEqual(sim_events, events)
        self.assertEqual(sorted(sim_events), sorted(events))


if __name__ == "__main__":
    unittest.main()<|MERGE_RESOLUTION|>--- conflicted
+++ resolved
@@ -1601,13 +1601,8 @@
         self.assertEqual(outbounds, [])
 
         pool = thorchain.get_pool("BNB.BNB")
-<<<<<<< HEAD
-        self.assertEqual(pool.rune_balance, 55000000000)
-        self.assertEqual(pool.asset_balance, 5150000000)
-=======
         self.assertEqual(pool.rune_balance, 50000000000)
         self.assertEqual(pool.asset_balance, 150000000)
->>>>>>> 7005c4a7
         self.assertEqual(pool.get_staker("STAKER-1").units, 50000000000)
         self.assertEqual(pool.total_units, 50000000000)
 
@@ -1772,11 +1767,8 @@
         )
         outbound = thorchain.handle(tx)
         self.assertEqual(len(outbound), 0)
-<<<<<<< HEAD
-=======
         self.assertEqual(pool.get_staker("STAKER-2").units, 4166666666)
         self.assertEqual(pool.total_units, 54166666666)
->>>>>>> 7005c4a7
 
         pool = thorchain.get_pool("BNB.BNB")
         self.assertEqual(pool.rune_balance, 0)
@@ -1787,10 +1779,6 @@
         # check refund event not generated for unstake with 0 units left
         expected_events += [
             Event(
-<<<<<<< HEAD
-                "fee",
-                [{"tx_id": "TODO"}, {"coins": "1 BNB.RUNE-67C"}, {"pool_deduct": "0"}],
-=======
                 "stake",
                 [
                     {"pool": pool.asset},
@@ -1800,17 +1788,12 @@
                     {"asset_amount": "30000000"},
                     {"BNB_txid": "TODO"},
                 ],
->>>>>>> 7005c4a7
             ),
         ]
         self.assertEqual(thorchain.events, expected_events)
 
     def test_unstake_native(self):
 
-<<<<<<< HEAD
-        if RUNE.get_chain() == "BNB":
-            return
-=======
         # check event generated for successful stake
         # only if BNB.RUNE-67C as with native RUNE it would
         # be a cross chain stake and no event on first stake
@@ -1829,7 +1812,6 @@
                 ),
             ]
             self.assertEqual(thorchain.events, expected_events)
->>>>>>> 7005c4a7
 
         thorchain = ThorchainState()
         thorchain.network_fees = {"BNB": 37500}
@@ -1843,11 +1825,6 @@
             [Coin(RUNE, 500 * Coin.ONE)],
             "STAKE:BNB.BNB:STAKER-1",
         )
-<<<<<<< HEAD
-        outbounds = thorchain.handle(tx)
-        self.assertEqual(outbounds, [])
-        tx = Transaction(
-=======
         outbound = thorchain.handle(txn)
         self.assertEqual(len(outbound), 0)
 
@@ -1872,23 +1849,12 @@
         thorchain = ThorchainState()
         # stake some funds into a pool
         txn = Transaction(
->>>>>>> 7005c4a7
             Binance.chain,
             "STAKER-1",
             "VAULT",
             [Coin("BNB.BNB", 1.5 * Coin.ONE)],
             "STAKE:BNB.BNB:STAKER-1",
         )
-<<<<<<< HEAD
-        outbounds = thorchain.handle(tx)
-        self.assertEqual(outbounds, [])
-
-        pool = thorchain.get_pool("BNB.BNB")
-        self.assertEqual(pool.rune_balance, 55000000000)
-        self.assertEqual(pool.asset_balance, 5150000000)
-        self.assertEqual(pool.get_staker("STAKER-1").units, 50000000000)
-        self.assertEqual(pool.total_units, 50000000000)
-=======
         outbound = thorchain.handle(txn)
         self.assertEqual(outbound, [])
 
@@ -1913,7 +1879,6 @@
         self.assertEqual(pool.asset_balance, 148500000)
         self.assertEqual(pool.get_staker("STAKER-1").units, 49500000000)
         self.assertEqual(pool.total_units, 49500000000)
->>>>>>> 7005c4a7
 
         expected_events = [
             Event(
