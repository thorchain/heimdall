import unittest

from thorchain.thorchain import (
    ThorchainClient,
    ThorchainState,
    Pool,
    Event,
<<<<<<< HEAD
    EventSDK,
    RefundEvent,
    RewardEvent,
    EventGasPool,
    GasEvent,
=======
>>>>>>> e59c5ddb
)
from chains.binance import Binance

from utils.common import Transaction, Coin, get_rune_asset

RUNE = get_rune_asset()


class TestThorchainState(unittest.TestCase):
    def test_swap(self):
        # no pool, should emit a refund
        thorchain = ThorchainState()
        txn = Transaction(
            Binance.chain,
            "STAKER-1",
            "VAULT",
            [Coin(RUNE, 1000000000)],
            "SWAP:BNB.BNB",
        )

        outbound = thorchain.handle(txn)
        outbound = thorchain.handle_fee(txn, outbound)
        self.assertEqual(len(outbound), 1)
        self.assertEqual(outbound[0].memo, "REFUND:TODO")

        # check refund event generated for swap with no pool
<<<<<<< HEAD
        events = thorchain.get_events()
        self.assertEqual(len(events), 1)
        event = events[0]
        self.assertEqual(event.status, "Refund")
        self.assertEqual(event.type, "refund")
        self.assertEqual(event.in_tx.to_json(), txn.to_json())
        self.assertEqual(len(event.out_txs), len(outbound))
        self.assertEqual(event.out_txs[0].to_json(), outbound[0].to_json())
        self.assertEqual(event.event.code, 105)
        self.assertEqual(event.fee.coins, [Coin(RUNE, 100000000)])
        self.assertEqual(event.fee.pool_deduct, 0)
        self.assertEqual(event.event.reason, "refund reason message: pool is zero")
=======
        events = thorchain.events
        expected_events = [
            Event(
                "refund",
                [
                    {"code": "105"},
                    {"reason": "refund reason message: pool is zero"},
                    *txn.get_attributes(),
                ],
            ),
            Event(
                "fee",
                [
                    {"tx_id": "TODO"},
                    {"coins": f"100000000 {RUNE}"},
                    {"pool_deduct": "0"},
                ],
            ),
        ]
        self.assertEqual(events, expected_events)
>>>>>>> e59c5ddb

        # do a regular swap
        thorchain.pools = [Pool("BNB.BNB", 50 * 100000000, 50 * 100000000)]
        outbound = thorchain.handle(txn)
        outbound = thorchain.handle_fee(txn, outbound)
        self.assertEqual(len(outbound), 1)
        self.assertEqual(outbound[0].memo, "OUTBOUND:TODO")
        self.assertEqual(outbound[0].coins[0].asset, "BNB.BNB")
        self.assertEqual(outbound[0].coins[0].amount, 622685185)

        # check swap event generated for successful swap
<<<<<<< HEAD
        events = thorchain.get_events()
        self.assertEqual(len(events), 2)
        event = events[1]
        self.assertEqual(event.status, "Success")
        self.assertEqual(event.type, "swap")
        self.assertEqual(event.in_tx.to_json(), txn.to_json())
        self.assertEqual(len(event.out_txs), len(outbound))
        self.assertEqual(event.out_txs[0].to_json(), outbound[0].to_json())
        self.assertEqual(event.event.pool, "BNB.BNB")
        self.assertEqual(event.event.price_target, 0)
        self.assertEqual(event.event.liquidity_fee, 138888888)
        self.assertEqual(event.event.liquidity_fee_in_rune, 138888888)
        self.assertEqual(event.event.trade_slip, 4400)
        self.assertEqual(event.fee.coins, [Coin("BNB.BNB", 71759259)])
        self.assertEqual(event.fee.pool_deduct, 100000000)
=======
        expected_events += [
            Event(
                "swap",
                [
                    {"pool": "BNB.BNB"},
                    {"price_target": "0"},
                    {"trade_slip": "4400"},
                    {"liquidity_fee": "138888888"},
                    {"liquidity_fee_in_rune": "138888888"},
                    *txn.get_attributes(),
                ],
            ),
            Event(
                "fee",
                [
                    {"tx_id": "TODO"},
                    {"coins": "71759259 BNB.BNB"},
                    {"pool_deduct": "100000000"},
                ],
            ),
        ]
        self.assertEqual(events, expected_events)
>>>>>>> e59c5ddb

        # swap with two coins on the inbound tx
        txn.coins = [Coin("BNB.BNB", 1000000000), Coin(RUNE, 1000000000)]
        outbound = thorchain.handle(txn)
        outbound = thorchain.handle_fee(txn, outbound)
        self.assertEqual(len(outbound), 2)
        self.assertEqual(outbound[0].memo, "REFUND:TODO")

        # check refund event generated for swap with two coins
<<<<<<< HEAD
        events = thorchain.get_events()
        self.assertEqual(len(events), 3)
        event = events[2]
        self.assertEqual(event.status, "Refund")
        self.assertEqual(event.type, "refund")
        self.assertEqual(event.in_tx.to_json(), txn.to_json())
        self.assertEqual(len(event.out_txs), len(outbound))
        self.assertEqual(event.out_txs[0].to_json(), outbound[0].to_json())
        self.assertEqual(event.out_txs[1].to_json(), outbound[1].to_json())
        self.assertEqual(event.event.code, 105)
        self.assertEqual(
            event.event.reason,
            "invalid swap memo:not expecting multiple coins in a swap",
        )
        self.assertEqual(
            event.fee.coins, [Coin("BNB.BNB", 74191777), Coin(RUNE, 100000000)]
        )
        self.assertEqual(event.fee.pool_deduct, 100000000)
=======
        reason = "unknown request: not expecting multiple coins in a swap"
        expected_events += [
            Event(
                "refund", [{"code": "105"}, {"reason": reason}, *txn.get_attributes()],
            ),
            Event(
                "fee",
                [
                    {"tx_id": "TODO"},
                    {"coins": "74191777 BNB.BNB"},
                    {"pool_deduct": "100000000"},
                ],
            ),
            Event(
                "fee",
                [
                    {"tx_id": "TODO"},
                    {"coins": f"100000000 {RUNE}"},
                    {"pool_deduct": "0"},
                ],
            ),
        ]
        self.assertEqual(events, expected_events)
>>>>>>> e59c5ddb

        # swap with zero return, refunds and doesn't change pools
        txn.coins = [Coin(RUNE, 1)]
        outbound = thorchain.handle(txn)
        # outbound = thorchain.handle_fee(txn, outbound)
        self.assertEqual(len(outbound), 1)
        self.assertEqual(outbound[0].memo, "REFUND:TODO")
        self.assertEqual(thorchain.pools[0].rune_balance, 58 * 100000000)

        # check refund event generated for swap with zero return
<<<<<<< HEAD
        events = thorchain.get_events()
        self.assertEqual(len(events), 4)
        event = events[3]
        self.assertEqual(event.status, "Refund")
        self.assertEqual(event.type, "refund")
        self.assertEqual(event.in_tx.to_json(), txn.to_json())
        self.assertEqual(len(event.out_txs), len(outbound))
        self.assertEqual(event.out_txs[0].to_json(), outbound[0].to_json())
        self.assertEqual(event.event.code, 108)
        self.assertEqual(event.event.reason, "emit asset 0 less than price limit 0")
        self.assertEqual(event.fee.coins, None)
        self.assertEqual(event.fee.pool_deduct, 0)
=======
        # check refund event generated for swap with two coins
        expected_events += [
            Event(
                "refund",
                [
                    {"code": "108"},
                    {"reason": "emit asset 0 less than price limit 0"},
                    *txn.get_attributes(),
                ],
            ),
        ]
        self.assertEqual(events, expected_events)
>>>>>>> e59c5ddb

        # swap with zero return, not enough coin to pay fee so no refund
        txn.coins = [Coin(RUNE, 1)]
        outbound = thorchain.handle(txn)
        outbound = thorchain.handle_fee(txn, outbound)
        self.assertEqual(len(outbound), 0)
        self.assertEqual(thorchain.pools[0].rune_balance, 58 * 100000000)

        # check refund event generated for swap with zero return
<<<<<<< HEAD
        events = thorchain.get_events()
        self.assertEqual(len(events), 5)
        event = events[4]
        self.assertEqual(event.status, "Refund")
        self.assertEqual(event.type, "refund")
        self.assertEqual(event.in_tx.to_json(), txn.to_json())
        self.assertEqual(len(event.out_txs), len(outbound))
        self.assertEqual(event.event.code, 108)
        self.assertEqual(event.event.reason, "emit asset 0 less than price limit 0")
        self.assertEqual(event.fee.coins, [Coin(RUNE, 100000000)])
        self.assertEqual(event.fee.pool_deduct, 0)
=======
        expected_events += [
            Event(
                "refund",
                [
                    {"code": "108"},
                    {"reason": "emit asset 0 less than price limit 0"},
                    *txn.get_attributes(),
                ],
            ),
            Event(
                "fee",
                [
                    {"tx_id": "TODO"},
                    {"coins": f"100000000 {RUNE}"},
                    {"pool_deduct": "0"},
                ],
            ),
        ]
        self.assertEqual(events, expected_events)
>>>>>>> e59c5ddb

        # swap with limit
        txn.coins = [Coin(RUNE, 500000000)]
        txn.memo = "SWAP:BNB.BNB::999999999999999999999"
        outbound = thorchain.handle(txn)
        outbound = thorchain.handle_fee(txn, outbound)
        self.assertEqual(len(outbound), 1)
        self.assertEqual(outbound[0].memo, "REFUND:TODO")
        self.assertEqual(outbound[0].coins, [Coin(RUNE, 400000000)])
        self.assertEqual(thorchain.pools[0].rune_balance, 58 * 100000000)

        # check refund event generated for swap with limit
<<<<<<< HEAD
        events = thorchain.get_events()
        self.assertEqual(len(events), 6)
        event = events[5]
        self.assertEqual(event.status, "Refund")
        self.assertEqual(event.type, "refund")
        self.assertEqual(event.in_tx.to_json(), txn.to_json())
        self.assertEqual(len(event.out_txs), len(outbound))
        self.assertEqual(event.out_txs[0].to_json(), outbound[0].to_json())
        self.assertEqual(event.event.code, 108)
        self.assertEqual(
            event.event.reason,
            "emit asset 325254953 less than price limit 999999999999999999999",
        )
        self.assertEqual(event.fee.coins, [Coin(RUNE, 100000000)])
        self.assertEqual(event.fee.pool_deduct, 0)
=======
        reason = "emit asset 325254953 less than price limit 999999999999999999999"
        expected_events += [
            Event(
                "refund", [{"code": "108"}, {"reason": reason}, *txn.get_attributes()],
            ),
            Event(
                "fee",
                [
                    {"tx_id": "TODO"},
                    {"coins": f"100000000 {RUNE}"},
                    {"pool_deduct": "0"},
                ],
            ),
        ]
        self.assertEqual(events, expected_events)
>>>>>>> e59c5ddb

        # swap with custom address
        txn.coins = [Coin(RUNE, 500000000)]
        txn.memo = "SWAP:BNB.BNB:NOMNOM:"
        outbound = thorchain.handle(txn)
        outbound = thorchain.handle_fee(txn, outbound)
        self.assertEqual(len(outbound), 1)
        self.assertEqual(outbound[0].memo, "OUTBOUND:TODO")
        self.assertEqual(outbound[0].to_address, "NOMNOM")

        # check swap event generated for successful swap
<<<<<<< HEAD
        events = thorchain.get_events()
        self.assertEqual(len(events), 7)
        event = events[6]
        self.assertEqual(event.status, "Success")
        self.assertEqual(event.type, "swap")
        self.assertEqual(event.in_tx.to_json(), txn.to_json())
        self.assertEqual(len(event.out_txs), len(outbound))
        self.assertEqual(event.out_txs[0].to_json(), outbound[0].to_json())
        self.assertEqual(event.event.pool, "BNB.BNB")
        self.assertEqual(event.event.price_target, 0)
        self.assertEqual(event.event.liquidity_fee_in_rune, 36533132)
        self.assertEqual(event.event.liquidity_fee, 28039220)
        self.assertEqual(event.event.trade_slip, 1798)
        self.assertEqual(event.fee.coins, [Coin("BNB.BNB", 65496058)])
        self.assertEqual(event.fee.pool_deduct, 100000000)
=======
        expected_events += [
            Event(
                "swap",
                [
                    {"pool": "BNB.BNB"},
                    {"price_target": "0"},
                    {"trade_slip": "1798"},
                    {"liquidity_fee": "28039220"},
                    {"liquidity_fee_in_rune": "36533132"},
                    *txn.get_attributes(),
                ],
            ),
            Event(
                "fee",
                [
                    {"tx_id": "TODO"},
                    {"coins": "65496058 BNB.BNB"},
                    {"pool_deduct": "100000000"},
                ],
            ),
        ]
        self.assertEqual(events, expected_events)
>>>>>>> e59c5ddb

        # refund swap when address is a different network
        txn.coins = [Coin(RUNE, 500000000)]
        txn.memo = "SWAP:BNB.BNB:BNBNOMNOM"
        outbound = thorchain.handle(txn)
        outbound = thorchain.handle_fee(txn, outbound)
        self.assertEqual(len(outbound), 1)
        self.assertEqual(outbound[0].memo, "REFUND:TODO")

        # check refund event generated for swap with different network
<<<<<<< HEAD
        events = thorchain.get_events()
        self.assertEqual(len(events), 8)
        event = events[7]
        self.assertEqual(event.status, "Refund")
        self.assertEqual(event.type, "refund")
        self.assertEqual(event.in_tx.to_json(), txn.to_json())
        self.assertEqual(len(event.out_txs), len(outbound))
        self.assertEqual(event.out_txs[0].to_json(), outbound[0].to_json())
        self.assertEqual(event.event.code, 105)
        self.assertEqual(event.event.reason, "address format not supported: BNBNOMNOM")
        self.assertEqual(event.fee.coins, [Coin(RUNE, 100000000)])
        self.assertEqual(event.fee.pool_deduct, 0)
=======
        expected_events += [
            Event(
                "refund",
                [
                    {"code": "105"},
                    {"reason": "address format not supported: BNBNOMNOM"},
                    *txn.get_attributes(),
                ],
            ),
            Event(
                "fee",
                [
                    {"tx_id": "TODO"},
                    {"coins": f"100000000 {RUNE}"},
                    {"pool_deduct": "0"},
                ],
            ),
        ]
        self.assertEqual(events, expected_events)
>>>>>>> e59c5ddb

        # do a double swap
        txn.coins = [Coin("BNB.BNB", 1000000000)]
        txn.memo = "SWAP:BNB.LOK-3C0"
        thorchain.pools.append(Pool("BNB.LOK-3C0", 30 * 100000000, 30 * 100000000))
        outbound = thorchain.handle(txn)
        outbound = thorchain.handle_fee(txn, outbound)
        self.assertEqual(len(outbound), 1)
        self.assertEqual(outbound[0].memo, "OUTBOUND:TODO")
        self.assertEqual(outbound[0].coins[0].asset, "BNB.LOK-3C0")
        self.assertEqual(outbound[0].coins[0].amount, 490449869)

        # check 2 swap events generated for double swap
<<<<<<< HEAD
        events = thorchain.get_events()
        self.assertEqual(len(events), 10)
        # first event of double swap
        self.maxDiff = None
        event = events[8]
        self.assertEqual(event.status, "Success")
        self.assertEqual(event.type, "swap")
        self.assertEqual(event.in_tx.to_json(), txn.to_json())
        self.assertEqual(len(event.out_txs), len(outbound))
        self.assertEqual(event.out_txs[0].memo, "SWAP:BNB.LOK-3C0")
        self.assertEqual(event.out_txs[0].coins[0].asset, RUNE)
        self.assertEqual(event.out_txs[0].coins[0].amount, 964183435)
        self.assertEqual(event.out_txs[0].from_address, txn.from_address)
        self.assertEqual(event.out_txs[0].to_address, txn.to_address)
        self.assertEqual(event.event.pool, "BNB.BNB")
        self.assertEqual(event.event.price_target, 0)
        self.assertEqual(event.event.liquidity_fee, 230019434)
        self.assertEqual(event.event.liquidity_fee_in_rune, 230019434)
        self.assertEqual(event.event.trade_slip, 5340)
        self.assertEqual(event.fee.coins, None)
        self.assertEqual(event.fee.pool_deduct, 0)
        # second event of double swap
        event = events[9]
        self.assertEqual(event.status, "Success")
        self.assertEqual(event.type, "swap")
        self.assertEqual(event.in_tx.memo, "SWAP:BNB.LOK-3C0")
        self.assertEqual(event.in_tx.coins[0].asset, RUNE)
        self.assertEqual(event.in_tx.coins[0].amount, 964183435)
        self.assertEqual(event.in_tx.from_address, txn.from_address)
        self.assertEqual(event.in_tx.to_address, txn.to_address)
        self.assertEqual(len(event.out_txs), len(outbound))
        self.assertEqual(event.out_txs[0].memo, "OUTBOUND:TODO")
        self.assertEqual(event.out_txs[0].coins[0].asset, "BNB.LOK-3C0")
        self.assertEqual(event.out_txs[0].coins[0].amount, 490449869)
        self.assertEqual(event.out_txs[0].from_address, txn.to_address)
        self.assertEqual(event.out_txs[0].to_address, txn.from_address)
        self.assertEqual(event.event.pool, "BNB.LOK-3C0")
        self.assertEqual(event.event.price_target, 0)
        self.assertEqual(event.event.liquidity_fee, 177473331)
        self.assertEqual(event.event.liquidity_fee_in_rune, 177473331)
        self.assertEqual(event.event.trade_slip, 7461)
        self.assertEqual(event.fee.coins, [Coin("BNB.LOK-3C0", 61747954)])
        self.assertEqual(event.fee.pool_deduct, 100000000)

    def test_fee(self):
        thorchain = ThorchainState()
        thorchain.pools = [Pool("BNB.BNB", 50 * 100000000, 50 * 100000000)]

        txn = Transaction(
            Binance.chain,
            "STAKER-1",
            "VAULT",
            [Coin("BNB.BNB", 1000000000), Coin(RUNE, 1000000000)],
            "SWAP:BNB.BNB",
        )

        outbound = thorchain.handle(txn)
        self.assertEqual(len(outbound), 2)
        self.assertEqual(outbound[0].memo, "REFUND:TODO")
        self.assertEqual(outbound[0].coins[0], Coin("BNB.BNB", 1000000000))
        self.assertEqual(outbound[1].memo, "REFUND:TODO")
        self.assertEqual(outbound[1].coins[0], Coin(RUNE, 1000000000))

        # check refund event generated for swap with two coins
        events = thorchain.get_events()
        self.assertEqual(len(events), 1)
        event = events[0]
        self.assertEqual(event.status, "Refund")
        self.assertEqual(event.type, "refund")
        self.assertEqual(event.in_tx.to_json(), txn.to_json())
        self.assertEqual(len(event.out_txs), len(outbound))
        self.assertEqual(event.out_txs[0].to_json(), outbound[0].to_json())
        self.assertEqual(event.out_txs[1].to_json(), outbound[1].to_json())
        self.assertEqual(event.event.code, 105)
        self.assertEqual(
            event.event.reason,
            "invalid swap memo:not expecting multiple coins in a swap",
        )

        outbound = thorchain.handle_fee(txn, outbound)
        self.assertEqual(len(outbound), 2)
        self.assertEqual(outbound[0].memo, "REFUND:TODO")
        self.assertEqual(outbound[0].coins[0], Coin("BNB.BNB", 900000000))
        self.assertEqual(outbound[1].memo, "REFUND:TODO")
        self.assertEqual(outbound[1].coins[0], Coin(RUNE, 900000000))

        # check refund event generated for swap with two coins
        events = thorchain.get_events()
        self.assertEqual(len(events), 1)
        event = events[0]
        self.assertEqual(event.status, "Refund")
        self.assertEqual(event.type, "refund")
        self.assertEqual(event.in_tx.to_json(), txn.to_json())
        self.assertEqual(len(event.out_txs), len(outbound))
        self.assertEqual(event.out_txs[0].to_json(), outbound[0].to_json())
        self.assertEqual(event.out_txs[1].to_json(), outbound[1].to_json())
        self.assertEqual(event.event.code, 105)
        self.assertEqual(
            event.event.reason,
            "invalid swap memo:not expecting multiple coins in a swap",
        )

        # make RUNE coin same amount as fee, we should
        # then only get 1 txn outbound after fee
        txn.coins = [Coin("BNB.BNB", 1000000000), Coin(RUNE, 100000000)]

        outbound = thorchain.handle(txn)
        self.assertEqual(len(outbound), 2)
        self.assertEqual(outbound[0].memo, "REFUND:TODO")
        self.assertEqual(outbound[0].coins[0], Coin("BNB.BNB", 1000000000))
        self.assertEqual(outbound[1].memo, "REFUND:TODO")
        self.assertEqual(outbound[1].coins[0], Coin(RUNE, 100000000))

        # check refund event generated for swap with two coins
        events = thorchain.get_events()
        self.assertEqual(len(events), 2)
        event = events[1]
        self.assertEqual(event.status, "Refund")
        self.assertEqual(event.type, "refund")
        self.assertEqual(event.in_tx.to_json(), txn.to_json())
        self.assertEqual(len(event.out_txs), len(outbound))
        self.assertEqual(event.out_txs[0].to_json(), outbound[0].to_json())
        self.assertEqual(event.out_txs[1].to_json(), outbound[1].to_json())
        self.assertEqual(event.event.code, 105)
        self.assertEqual(
            event.event.reason,
            "invalid swap memo:not expecting multiple coins in a swap",
        )

        outbound = thorchain.handle_fee(txn, outbound)
        self.assertEqual(len(outbound), 1)
        self.assertEqual(outbound[0].memo, "REFUND:TODO")
        self.assertEqual(outbound[0].coins[0], Coin("BNB.BNB", 895918367))

        # check refund event generated for swap with two coins
        events = thorchain.get_events()
        self.assertEqual(len(events), 2)
        event = events[1]
        self.assertEqual(event.status, "Refund")
        self.assertEqual(event.type, "refund")
        self.assertEqual(event.in_tx.to_json(), txn.to_json())
        self.assertEqual(len(event.out_txs), len(outbound))
        self.assertEqual(event.out_txs[0].to_json(), outbound[0].to_json())
        self.assertEqual(event.event.code, 105)
        self.assertEqual(
            event.event.reason,
            "invalid swap memo:not expecting multiple coins in a swap",
        )
=======
        expected_events += [
            Event(
                "outbound",
                [
                    {"in_tx_id": txn.id},
                    {"id": Transaction.empty_id},
                    {"chain": RUNE.get_chain()},
                    {"from": "STAKER-1"},
                    {"to": "VAULT"},
                    {"coin": f"964183435 {RUNE}"},
                    {"memo": "SWAP:BNB.LOK-3C0"},
                ],
            ),
            Event(
                "swap",
                [
                    {"pool": "BNB.BNB"},
                    {"price_target": "0"},
                    {"trade_slip": "5340"},
                    {"liquidity_fee": "230019434"},
                    {"liquidity_fee_in_rune": "230019434"},
                    *txn.get_attributes(),
                ],
            ),
            Event(
                "swap",
                [
                    {"pool": "BNB.LOK-3C0"},
                    {"price_target": "0"},
                    {"trade_slip": "7461"},
                    {"liquidity_fee": "177473331"},
                    {"liquidity_fee_in_rune": "177473331"},
                    {"id": "TODO"},
                    {"chain": "BNB"},
                    {"from": "STAKER-1"},
                    {"to": "VAULT"},
                    {"coin": f"964183435 {RUNE}"},
                    {"memo": "SWAP:BNB.LOK-3C0"},
                ],
            ),
            Event(
                "fee",
                [
                    {"tx_id": "TODO"},
                    {"coins": "61747954 BNB.LOK-3C0"},
                    {"pool_deduct": "100000000"},
                ],
            ),
        ]
        self.assertEqual(events, expected_events)
>>>>>>> e59c5ddb

    def test_add(self):
        thorchain = ThorchainState()
        txn = Transaction(
            Binance.chain,
            "STAKER-1",
            "VAULT",
            [Coin("BNB.BNB", 150000000), Coin(RUNE, 50000000000)],
            "ADD:BNB.BNB",
        )

        outbound = thorchain.handle(txn)
        self.assertEqual(outbound, [])

        # check event generated for successful add
<<<<<<< HEAD
        events = thorchain.get_events()
        self.assertEqual(len(events), 1)
        event = events[0]
        self.assertEqual(event.status, "Success")
        self.assertEqual(event.type, "add")
        self.assertEqual(event.in_tx.to_json(), txn.to_json())
        self.assertEqual(event.out_txs, [])
        self.assertEqual(event.event.pool, "BNB.BNB")

        # check add just rune
        txn = Transaction(
            Binance.chain,
            "STAKER-1",
            "VAULT",
            [Coin(RUNE, 50000000000)],
            "ADD:" + RUNE,
        )
        outbound = thorchain.handle(txn)
        self.assertEqual(len(outbound), 0)

        # check event generated for add with just rune
        events = thorchain.get_events()
        self.assertEqual(len(events), 2)
        event = events[1]
        self.assertEqual(event.status, "Success")
        self.assertEqual(event.type, "add")
        self.assertEqual(event.in_tx.to_json(), txn.to_json())
        self.assertEqual(event.out_txs, [])
        # FIXME? do we have RUNE pool
        self.assertEqual(event.event.pool, RUNE)
=======
        expected_events = [
            Event("add", [{"pool": "BNB.BNB"}, *txn.get_attributes()]),
        ]
        self.assertEqual(thorchain.events, expected_events)
>>>>>>> e59c5ddb

        # bad add memo should refund
        txn = Transaction(
            Binance.chain,
            "STAKER-1",
            "VAULT",
            [Coin("BNB.BNB", 150000000), Coin(RUNE, 50000000000)],
            "ADD:",
        )
        outbound = thorchain.handle(txn)
        self.assertEqual(len(outbound), 2)

        # check refund event generated for add with bad memo
        expected_events += [
            Event(
                "refund",
                [{"code": "105"}, {"reason": "Invalid symbol"}, *txn.get_attributes()],
            ),
        ]
        self.assertEqual(thorchain.events, expected_events)

        # mismatch asset and memo
        txn = Transaction(
            Binance.chain,
            "STAKER-1",
            "VAULT",
            [Coin("BNB.BNB", 150000000), Coin(RUNE, 50000000000)],
            "ADD:BNB.TCAN-014",
        )
        outbound = thorchain.handle(txn)
        self.assertEqual(len(outbound), 2)

        # check refund event generated for add with mismatch asset and memo
        expected_events += [
            Event(
                "refund",
                [{"code": "105"}, {"reason": "Invalid symbol"}, *txn.get_attributes()],
            ),
        ]
        self.assertEqual(thorchain.events, expected_events)

        # cannot add with rune in memo
        txn = Transaction(
            Binance.chain,
            "STAKER-1",
            "VAULT",
            [Coin("BNB.BNB", 150000000), Coin(RUNE, 50000000000)],
<<<<<<< HEAD
            "ADD:" + RUNE,
=======
            f"ADD:{RUNE}",
>>>>>>> e59c5ddb
        )
        outbound = thorchain.handle(txn)
        self.assertEqual(len(outbound), 2)

        # check refund event generated for add with rune in memo
        expected_events += [
            Event(
                "refund",
                [{"code": "105"}, {"reason": "Invalid symbol"}, *txn.get_attributes()],
            ),
        ]
        self.assertEqual(thorchain.events, expected_events)

        # cannot add with > 2 coins
        txn = Transaction(
            Binance.chain,
            "STAKER-1",
            "VAULT",
            [
                Coin("BNB.BNB", 150000000),
                Coin(RUNE, 50000000000),
                Coin("BNB-LOK-3C0", 30000000000),
            ],
            "ADD:BNB.BNB",
        )
        outbound = thorchain.handle(txn)
        self.assertEqual(len(outbound), 2)

        # check refund event generated for add with > 2 coins
<<<<<<< HEAD
        events = thorchain.get_events()
        self.assertEqual(len(events), 6)
        event = events[5]
        self.assertEqual(event.status, "Refund")
        self.assertEqual(event.type, "refund")
        self.assertEqual(event.in_tx.to_json(), txn.to_json())
        self.assertEqual(len(event.out_txs), len(outbound))
        self.assertEqual(event.out_txs[0].to_json(), outbound[0].to_json())
        self.assertEqual(event.out_txs[1].to_json(), outbound[1].to_json())
        self.assertEqual(event.event.code, 105)
        self.assertEqual(event.event.reason, "refund reason message")  # FIXME
=======
        expected_events += [
            Event(
                "refund",
                [
                    {"code": "105"},
                    {"reason": "refund reason message"},
                    *txn.get_attributes(),
                ],
            ),
        ]
        self.assertEqual(thorchain.events, expected_events)
>>>>>>> e59c5ddb

    def test_reserve(self):
        thorchain = ThorchainState()
        txn = Transaction(
            Binance.chain, "STAKER-1", "VAULT", [Coin(RUNE, 50000000000)], "RESERVE",
        )

        outbound = thorchain.handle(txn)
        self.assertEqual(outbound, [])

        self.assertEqual(thorchain.reserve, 50000000000)

        # check event generated for successful reserve
<<<<<<< HEAD
        events = thorchain.get_events()
        self.assertEqual(len(events), 1)
        event = events[0]
        self.assertEqual(event.status, "Success")
        self.assertEqual(event.type, "reserve")
        self.assertEqual(event.in_tx.to_json(), txn.to_json())
        self.assertEqual(event.out_txs, [])
        self.assertEqual(event.event.reserve_contributor["address"], txn.from_address)
        self.assertEqual(event.event.reserve_contributor["amount"], txn.coins[0].amount)
=======
        expected_events = [
            Event(
                "reserve",
                [
                    {"contributor_address": txn.from_address},
                    {"amount": txn.coins[0].amount},
                    *txn.get_attributes(),
                ],
            ),
        ]
        self.assertEqual(thorchain.events, expected_events)
>>>>>>> e59c5ddb

    def test_gas(self):
        thorchain = ThorchainState()
        txn = Transaction(
            Binance.chain,
            "STAKER-1",
            "VAULT",
            [Coin("BNB.BNB", 150000000), Coin(RUNE, 50000000000)],
<<<<<<< HEAD
            "STAKE:BNB.BNB",
=======
            "STAKE:BNB.BNB:STAKER-1",
>>>>>>> e59c5ddb
        )

        outbound = thorchain.handle(txn)
        self.assertEqual(outbound, [])

        pool = thorchain.get_pool("BNB.BNB")
        self.assertEqual(pool.rune_balance, 50000000000)
        self.assertEqual(pool.asset_balance, 150000000)
        self.assertEqual(pool.get_staker("STAKER-1").units, 25075000000)
        self.assertEqual(pool.total_units, 25075000000)

        # check event generated for successful stake
        expected_events = [
            Event(
                "stake",
                [
                    {"pool": pool.asset},
                    {"stake_units": pool.total_units},
                    {"rune_address": txn.from_address},
                    {"rune_amount": "50000000000"},
                    {"asset_amount": "150000000"},
                    {"BNB_txid": "TODO"},
                ],
            ),
        ]
        self.assertEqual(thorchain.events, expected_events)

        # should refund if no memo
        txn = Transaction(
            Binance.chain,
            "STAKER-1",
            "VAULT",
            [Coin("BNB.BNB", 150000000), Coin(RUNE, 50000000000)],
            "",
        )
        outbound = thorchain.handle(txn)
        self.assertEqual(len(outbound), 2)

        # check refund event generated for stake with no memo
        expected_events += [
            Event(
                "refund",
                [
                    {"code": "105"},
                    {"reason": "memo can't be empty"},
                    *txn.get_attributes(),
                ],
            ),
        ]
        self.assertEqual(thorchain.events, expected_events)

        # check gas event generated after we sent to chain
        outbound[0].gas = [Coin("BNB.BNB", 37500)]
        outbound[1].gas = [Coin("BNB.BNB", 37500)]
        thorchain.handle_gas(outbound)

        # first new gas event
<<<<<<< HEAD
        event = events[2]
        self.assertEqual(event.status, "Success")
        self.assertEqual(event.type, "gas")
        self.assertEqual(event.in_tx.to_json(), Transaction.empty_txn().to_json())
        self.assertEqual(event.out_txs, [])
        self.assertEqual(event.event.pools, [EventGasPool("BNB.BNB", 75000, 25000000)])
=======
        expected_events += [
            Event(
                "gas",
                [
                    {"asset": "BNB.BNB"},
                    {"asset_amt": "75000"},
                    {"rune_amt": "25000000"},
                    {"transaction_count": "2"},
                ],
            ),
        ]
        self.assertEqual(thorchain.events, expected_events)
>>>>>>> e59c5ddb

    def test_stake(self):
        thorchain = ThorchainState()
        txn = Transaction(
            Binance.chain,
            "STAKER-1",
            "VAULT",
            [Coin("BNB.BNB", 150000000), Coin(RUNE, 50000000000)],
<<<<<<< HEAD
            "STAKE:BNB.BNB",
=======
            "STAKE:BNB.BNB:STAKER-1",
>>>>>>> e59c5ddb
        )

        outbound = thorchain.handle(txn)
        self.assertEqual(outbound, [])

        pool = thorchain.get_pool("BNB.BNB")
        self.assertEqual(pool.rune_balance, 50000000000)
        self.assertEqual(pool.asset_balance, 150000000)
        self.assertEqual(pool.get_staker("STAKER-1").units, 25075000000)
        self.assertEqual(pool.total_units, 25075000000)

        # check event generated for successful stake
        expected_events = [
            Event(
                "stake",
                [
                    {"pool": pool.asset},
                    {"stake_units": pool.total_units},
                    {"rune_address": txn.from_address},
                    {"rune_amount": "50000000000"},
                    {"asset_amount": "150000000"},
                    {"BNB_txid": "TODO"},
                ],
            ),
        ]
        self.assertEqual(thorchain.events, expected_events)

        # should refund if no memo
        txn = Transaction(
            Binance.chain,
            "STAKER-1",
            "VAULT",
            [Coin("BNB.BNB", 150000000), Coin(RUNE, 50000000000)],
            "",
        )
        outbound = thorchain.handle(txn)
        self.assertEqual(len(outbound), 2)

        # check refund event generated for stake with no memo
        expected_events += [
            Event(
                "refund",
                [
                    {"code": "105"},
                    {"reason": "memo can't be empty"},
                    *txn.get_attributes(),
                ],
            ),
        ]
        self.assertEqual(thorchain.events, expected_events)

        # bad stake memo should refund
        txn = Transaction(
            Binance.chain,
            "STAKER-1",
            "VAULT",
            [Coin("BNB.BNB", 150000000), Coin(RUNE, 50000000000)],
            "STAKE:",
        )
        outbound = thorchain.handle(txn)
        self.assertEqual(len(outbound), 2)

        # check refund event generated for stake with bad memo
        expected_events += [
            Event(
                "refund",
                [{"code": "105"}, {"reason": "Invalid symbol"}, *txn.get_attributes()],
            ),
        ]
        self.assertEqual(thorchain.events, expected_events)

        # mismatch asset and memo
        txn = Transaction(
            Binance.chain,
            "STAKER-1",
            "VAULT",
            [Coin("BNB.BNB", 150000000), Coin(RUNE, 50000000000)],
            "STAKE:BNB.TCAN-014",
        )
        outbound = thorchain.handle(txn)
        self.assertEqual(len(outbound), 2)

        # check refund event generated for stake with mismatch asset and memo
        expected_events += [
            Event(
                "refund",
                [
                    {"code": "105"},
                    {"reason": "unknown request: did not find both coins"},
                    *txn.get_attributes(),
                ],
            ),
        ]
        self.assertEqual(thorchain.events, expected_events)

        # cannot stake with rune in memo
        txn = Transaction(
            Binance.chain,
            "STAKER-1",
            "VAULT",
            [Coin("BNB.BNB", 150000000), Coin(RUNE, 50000000000)],
            "STAKE:" + RUNE,
        )
        outbound = thorchain.handle(txn)
        self.assertEqual(len(outbound), 2)

        # check refund event generated for stake with rune in memo
        expected_events += [
            Event(
                "refund",
                [
                    {"code": "105"},
                    {"reason": "unknown request: invalid pool asset"},
                    *txn.get_attributes(),
                ],
            ),
        ]
        self.assertEqual(thorchain.events, expected_events)

        # cannot stake with > 2 coins
        txn = Transaction(
            Binance.chain,
            "STAKER-1",
            "VAULT",
            [
                Coin("BNB.BNB", 150000000),
                Coin(RUNE, 50000000000),
                Coin("BNB-LOK-3C0", 30000000000),
            ],
            "STAKE:BNB.BNB:STAKER-1",
        )
        outbound = thorchain.handle(txn)
        self.assertEqual(len(outbound), 2)

        # check refund event generated for stake with > 2 coins
<<<<<<< HEAD
        events = thorchain.get_events()
        self.assertEqual(len(events), 6)
        event = events[5]
        self.assertEqual(event.status, "Refund")
        self.assertEqual(event.type, "refund")
        self.assertEqual(event.in_tx.to_json(), txn.to_json())
        self.assertEqual(len(event.out_txs), len(outbound))
        self.assertEqual(event.out_txs[0].to_json(), outbound[0].to_json())
        self.assertEqual(event.out_txs[1].to_json(), outbound[1].to_json())
        self.assertEqual(event.event.code, 105)
        self.assertEqual(event.event.reason, "refund reason message")  # FIXME
=======
        expected_events += [
            Event(
                "refund",
                [
                    {"code": "105"},
                    {"reason": "refund reason message"},
                    *txn.get_attributes(),
                ],
            ),
        ]
        self.assertEqual(thorchain.events, expected_events)
>>>>>>> e59c5ddb

        # can stake with only asset
        txn = Transaction(
            Binance.chain,
            "STAKER-2",
            "VAULT",
            [Coin("BNB.BNB", 30000000)],
<<<<<<< HEAD
            "STAKE:BNB.BNB",
=======
            "STAKE:BNB.BNB:STAKER-2",
>>>>>>> e59c5ddb
        )
        outbound = thorchain.handle(txn)
        self.assertEqual(len(outbound), 0)
        self.assertEqual(pool.get_staker("STAKER-2").units, 2090833333)
        self.assertEqual(pool.total_units, 27165833333)

        # check event generated for successful stake
        expected_events += [
            Event(
                "stake",
                [
                    {"pool": pool.asset},
                    {"stake_units": "2090833333"},
                    {"rune_address": "STAKER-2"},
                    {"rune_amount": "0"},
                    {"asset_amount": "30000000"},
                    {"BNB_txid": "TODO"},
                ],
            ),
        ]
        self.assertEqual(thorchain.events, expected_events)

        txn = Transaction(
            Binance.chain,
            "STAKER-1",
            "VAULT",
            [Coin(RUNE, 10000000000)],
<<<<<<< HEAD
            "STAKE:BNB.BNB",
=======
            "STAKE:BNB.BNB:STAKER-1",
>>>>>>> e59c5ddb
        )
        outbound = thorchain.handle(txn)
        self.assertEqual(len(outbound), 0)

        # check event generated for successful stake
        # only if BNB.RUNE-A1F as with native RUNE it would
        # be a cross chain stake and no event on first stake
        if RUNE.get_chain() == "BNB":
            expected_events += [
                Event(
                    "stake",
                    [
                        {"pool": pool.asset},
                        {"stake_units": "2507500000"},
                        {"rune_address": "STAKER-1"},
                        {"rune_amount": "10000000000"},
                        {"asset_amount": "0"},
                        {"BNB_txid": "TODO"},
                    ],
                ),
            ]
            self.assertEqual(thorchain.events, expected_events)

        txn = Transaction(
            Binance.chain,
            "STAKER-1",
            "VAULT",
            [Coin(RUNE, 30000000000), Coin("BNB.BNB", 90000000)],
<<<<<<< HEAD
            "STAKE:BNB.BNB",
=======
            "STAKE:BNB.BNB:STAKER-1",
>>>>>>> e59c5ddb
        )
        outbound = thorchain.handle(txn)
        self.assertEqual(len(outbound), 0)

        # check event generated for successful stake
        if RUNE.get_chain() == "BNB":
            expected_events += [
                Event(
                    "stake",
                    [
                        {"pool": pool.asset},
                        {"stake_units": "15045000000"},
                        {"rune_address": "STAKER-1"},
                        {"rune_amount": "30000000000"},
                        {"asset_amount": "90000000"},
                        {"BNB_txid": "TODO"},
                    ],
                ),
            ]
            self.assertEqual(thorchain.events, expected_events)

    def test_unstake(self):
        thorchain = ThorchainState()
        # stake some funds into a pool
        txn = Transaction(
            Binance.chain,
            "STAKER-1",
            "VAULT",
            [Coin("BNB.BNB", 150000000), Coin(RUNE, 50000000000)],
<<<<<<< HEAD
            "STAKE:BNB.BNB",
=======
            "STAKE:BNB.BNB:STAKER-1",
>>>>>>> e59c5ddb
        )
        outbound = thorchain.handle(txn)
        self.assertEqual(outbound, [])

        pool = thorchain.get_pool("BNB.BNB")
        self.assertEqual(pool.rune_balance, 50000000000)
        self.assertEqual(pool.asset_balance, 150000000)
        self.assertEqual(pool.get_staker("STAKER-1").units, 25075000000)
        self.assertEqual(pool.total_units, 25075000000)

        txn = Transaction(
            Binance.chain, "STAKER-1", "VAULT", [Coin(RUNE, 1)], "WITHDRAW:BNB.BNB:100",
        )
        outbound = thorchain.handle(txn)
        self.assertEqual(len(outbound), 2)
        self.assertEqual(outbound[0].coins[0].asset, RUNE)
        self.assertEqual(outbound[0].coins[0].amount, 500000000)
        self.assertEqual(outbound[1].coins[0].asset, "BNB.BNB")
        self.assertEqual(outbound[1].coins[0].amount, 1500000)

        pool = thorchain.get_pool("BNB.BNB")
        self.assertEqual(pool.rune_balance, 49500000000)
        self.assertEqual(pool.asset_balance, 148500000)
        self.assertEqual(pool.get_staker("STAKER-1").units, 24824250000)
        self.assertEqual(pool.total_units, 24824250000)

        # check event generated for successful unstake
        expected_events = [
            Event(
                "stake",
                [
                    {"pool": pool.asset},
                    {"stake_units": "25075000000"},
                    {"rune_address": "STAKER-1"},
                    {"rune_amount": "50000000000"},
                    {"asset_amount": "150000000"},
                    {"BNB_txid": "TODO"},
                ],
            ),
            Event(
                "unstake",
                [
                    {"pool": "BNB.BNB"},
                    {"stake_units": "250750000"},
                    {"basis_points": "100"},
                    {"asymmetry": "0.000000000000000000"},
                    *txn.get_attributes(),
                ],
            ),
        ]
        self.assertEqual(thorchain.events, expected_events)

        # should error without a pool referenced
        txn.memo = "WITHDRAW:"
        outbound = thorchain.handle(txn)
        self.assertEqual(len(outbound), 1)
        self.assertEqual(outbound[0].memo, "REFUND:TODO")

        # check refund event generated for unstake with bad memo
        expected_events += [
            Event(
                "refund",
                [{"code": "105"}, {"reason": "Invalid symbol"}, *txn.get_attributes()],
            ),
        ]
        self.assertEqual(thorchain.events, expected_events)

        # should error without a bad withdraw basis points, should be between 0
        # and 10,000
        txn.memo = "WITHDRAW::-4"
        outbound = thorchain.handle(txn)
        self.assertEqual(len(outbound), 1)
        self.assertEqual(outbound[0].memo, "REFUND:TODO")

        # check refund event generated for unstake with bad withdraw basis points
        expected_events += [
            Event(
                "refund",
                [{"code": "105"}, {"reason": "Invalid symbol"}, *txn.get_attributes()],
            ),
        ]
        self.assertEqual(thorchain.events, expected_events)

        txn.memo = "WITHDRAW::1000000000"
        outbound = thorchain.handle(txn)
        self.assertEqual(len(outbound), 1)
        self.assertEqual(outbound[0].memo, "REFUND:TODO")

        # check refund event generated for unstake with bad memo
        expected_events += [
            Event(
                "refund",
                [{"code": "105"}, {"reason": "Invalid symbol"}, *txn.get_attributes()],
            ),
        ]
        self.assertEqual(thorchain.events, expected_events)

        # check successful withdraw everything
        txn = Transaction(
            Binance.chain, "STAKER-1", "VAULT", [Coin(RUNE, 1)], "WITHDRAW:BNB.BNB",
        )
        outbound = thorchain.handle(txn)
        self.assertEqual(len(outbound), 2)
        self.assertEqual(outbound[0].coins[0].asset, RUNE)
        self.assertEqual(outbound[0].coins[0].amount, 49500000000)
        self.assertEqual(outbound[1].coins[0].asset, "BNB.BNB")
        if RUNE.get_chain() == "BNB":
            self.assertEqual(outbound[1].coins[0].amount, 148425000)
        if RUNE.get_chain() == "THOR":
            self.assertEqual(outbound[1].coins[0].amount, 148462500)

        pool = thorchain.get_pool("BNB.BNB")
        self.assertEqual(pool.rune_balance, 0)
        self.assertEqual(pool.get_staker("STAKER-1").units, 0)
        self.assertEqual(pool.total_units, 0)
        if RUNE.get_chain() == "BNB":
            self.assertEqual(pool.asset_balance, 75000)
        if RUNE.get_chain() == "THOR":
            self.assertEqual(pool.asset_balance, 37500)

        # check event generated for successful unstake
<<<<<<< HEAD
        events = thorchain.get_events()
        self.assertEqual(len(events), 7)
        # we get 2 new events

        # first new event = pool event bootstrap
        event = events[5]
        self.assertEqual(event.status, "Success")
        self.assertEqual(event.type, "pool")
        self.assertEqual(event.in_tx.to_json(), Transaction.empty_txn().to_json())
        self.assertEqual(event.out_txs, [])
        self.assertEqual(event.event.pool, "BNB.BNB")
        self.assertEqual(event.event.status, "Bootstrap")

        # second new event = unstake event
        event = events[6]
        self.assertEqual(event.status, "Success")
        self.assertEqual(event.type, "unstake")
        self.assertEqual(event.in_tx.to_json(), txn.to_json())
        self.assertEqual(len(event.out_txs), len(outbound))
        self.assertEqual(event.out_txs[0].to_json(), outbound[0].to_json())
        self.assertEqual(event.out_txs[1].to_json(), outbound[1].to_json())
        self.assertEqual(event.event.pool, "BNB.BNB")
        self.assertEqual(event.event.stake_units, 24824250000)
        self.assertEqual(event.event.basis_points, 10000)
        self.assertEqual(event.event.asymmetry, 0)
=======
        expected_events += [
            Event("pool", [{"pool": "BNB.BNB"}, {"pool_status": "Bootstrap"}]),
            Event(
                "unstake",
                [
                    {"pool": "BNB.BNB"},
                    {"stake_units": "24824250000"},
                    {"basis_points": "10000"},
                    {"asymmetry": "0.000000000000000000"},
                    *txn.get_attributes(),
                ],
            ),
        ]
        self.assertEqual(thorchain.events, expected_events)
>>>>>>> e59c5ddb

        # check withdraw staker has 0 units
        txn = Transaction(
            Binance.chain, "STAKER-1", "VAULT", [Coin(RUNE, 1)], "WITHDRAW:BNB.BNB",
        )
        outbound = thorchain.handle(txn)
        self.assertEqual(len(outbound), 1)
        self.assertEqual(outbound[0].coins[0].asset, RUNE)
        self.assertEqual(outbound[0].coins[0].amount, 1)

        pool = thorchain.get_pool("BNB.BNB")
        self.assertEqual(pool.rune_balance, 0)
        self.assertEqual(pool.get_staker("STAKER-1").units, 0)
        self.assertEqual(pool.total_units, 0)
        if RUNE.get_chain() == "BNB":
            self.assertEqual(pool.asset_balance, 75000)
        if RUNE.get_chain() == "THOR":
            self.assertEqual(pool.asset_balance, 37500)

        # check refund event generated for unstake with 0 units left
        expected_events += [
            Event(
                "refund",
                [
                    {"code": "105"},
                    {"reason": "refund reason message"},
                    *txn.get_attributes(),
                ],
            ),
        ]
        self.assertEqual(thorchain.events, expected_events)

    def test_unstake_calc(self):
        pool = Pool("BNB.BNB", 112928660551, 257196272)
        pool.total_units = 44611997190
        after, withdraw_rune, withdraw_asset = pool._calc_unstake_units(
            25075000000, 5000
        )
        self.assertEqual(withdraw_rune, 31736823519)
        self.assertEqual(withdraw_asset, 72280966)
        self.assertEqual(after, 12537500000)

    def test_stake_calc(self):
        pool = Pool("BNB.BNB", 112928660551, 257196272)
        stake_units = pool._calc_stake_units(
            50000000000, 50000000000, 34500000000, 23400000000
        )
        self.assertEqual(stake_units, 28950000000)
        stake_units = pool._calc_stake_units(
            50000000000, 40000000000, 50000000000, 40000000000
        )
        self.assertEqual(stake_units, 45000000000)

    def test_calc_liquidity_fee(self):
        thorchain = ThorchainState()
        fee = thorchain._calc_liquidity_fee(94382619747, 100001000, 301902607)
        self.assertEqual(fee, 338)
        fee = thorchain._calc_liquidity_fee(10000000000, 1000000000, 10000000000)
        self.assertEqual(fee, 82644628)

    def test_calc_trade_slip(self):
        thorchain = ThorchainState()
        slip = thorchain._calc_trade_slip(10000000000, 1000000000)
        self.assertEqual(slip, 2100)
        slip = thorchain._calc_trade_slip(94405967833, 10000000000)
        self.assertEqual(slip, 2231)

    def test_get_asset_in_rune(self):
        pool = Pool("BNB.BNB", 49900000000, 150225000)
        self.assertEqual(pool.get_asset_in_rune(75000), 24912631)

        pool = Pool("BNB.BNB", 49824912631, 150450902)
        self.assertEqual(pool.get_asset_in_rune(75000), 24837794)

    def test_get_asset_fee(self):
        pool = Pool("BNB.BNB", 49900000000, 150225000)
        self.assertEqual(pool.get_asset_fee(), 301052)

    def test_handle_rewards(self):
        thorchain = ThorchainState()
        thorchain.pools.append(Pool("BNB.BNB", 94382620747, 301902605))
        thorchain.pools.append(Pool("BNB.LOKI", 50000000000, 100))
        thorchain.reserve = 40001517380253

        # test minus rune from pools and add to bond rewards (too much rewards to pools)
        thorchain.liquidity["BNB.BNB"] = 105668
        thorchain.handle_rewards()
        self.assertEqual(thorchain.pools[0].rune_balance, 94382515079)

        # test no swaps this block (no rewards)
        thorchain.handle_rewards()
        self.assertEqual(thorchain.pools[0].rune_balance, 94382515079)

        # test add rune to pools (not enough funds to pools)
        thorchain.liquidity["BNB.LOKI"] = 103
        thorchain.total_bonded = 5000000000000
        thorchain.handle_rewards()
        self.assertEqual(thorchain.pools[1].rune_balance, 50000997031)

<<<<<<< HEAD
    def test_get_events(self):
        thorchain = ThorchainState()
        # get first id for next generated event
        events_first_id = next(Event.id_iter) + 1

        # stake some funds into a pool
        txn = Transaction(
            Binance.chain,
            "STAKER-1",
            "VAULT",
            [Coin("BNB.BNB", 150000000), Coin(RUNE, 50000000000)],
            "STAKE:BNB.BNB",
        )
        outbound = thorchain.handle(txn)
        self.assertEqual(len(outbound), 0)

        # stake some funds into a pool
        txn = Transaction(
            Binance.chain,
            "STAKER-1",
            "VAULT",
            [Coin("BNB.LOK-3C0", 150000000), Coin(RUNE, 50000000000)],
            "STAKE:BNB.LOK-3C0",
        )
        outbound = thorchain.handle(txn)
        self.assertEqual(len(outbound), 0)

        # unstake
        txn = Transaction(
            Binance.chain, "STAKER-1", "VAULT", [Coin(RUNE, 1)], "WITHDRAW:BNB.BNB:100",
        )
        outbound = thorchain.handle(txn)
        self.assertEqual(len(outbound), 2)

        # check get_event generated for for all actions
        events = thorchain.get_events()
        self.assertEqual(len(events), 3)  # 2 stake + 1 unstake events
        # check auto count id
        self.assertEqual(events[0].id, events_first_id)
        self.assertEqual(events[1].id, events[0].id + 1)
        self.assertEqual(events[2].id, events[1].id + 1)

        #  check type events ordered correctly
        self.assertEqual(events[0].type, "stake")
        self.assertEqual(events[1].type, "stake")
        self.assertEqual(events[2].type, "unstake")

        # check get_event from a specific id
        # default id 1 should return the same
        events = thorchain.get_events(events_first_id)
        self.assertEqual(len(events), 3)  # 2 stake + 1 unstake events

        # check get_event from a specific id
        events = thorchain.get_events(events_first_id + 1)
        self.assertEqual(len(events), 2)  # 1 stake + 1 unstake events
        self.assertEqual(events[0].type, "stake")
        self.assertEqual(events[1].type, "unstake")

        # check get_event from a specific id
        events = thorchain.get_events(events_first_id + 2)
        self.assertEqual(len(events), 1)  # 1 unstake
        self.assertEqual(events[0].type, "unstake")

=======
>>>>>>> e59c5ddb

class TestSDKEvent(unittest.TestCase):
    def test_eq(self):
        outbound_sim = EventSDK(
            "outbound",
            [
                {"in_tx_id": "FAAFF"},
                {"id": "TODO"},
                {"chain": "BNB"},
                {"from": "tbnb1zge452mgjg9508edxqfpzfl3sfc7vakf2mprqj"},
                {"to": "tbnb189az9plcke2c00vns0zfmllfpfdw67dtv25kgx"},
                {"coin": "149700000 BNB.BNB"},
                {"memo": "REFUND:FAAFF"},
            ],
        )
        outbound = EventSDK(
            "outbound",
            [
                {"in_tx_id": "FAAFF"},
                {"id": "67672"},
                {"chain": "BNB"},
                {"from": "tbnb1zge452mgjg9508edxqfpzfl3sfc7vakf2mprqj"},
                {"to": "tbnb189az9plcke2c00vns0zfmllfpfdw67dtv25kgx"},
                {"coin": "149700000 BNB.BNB"},
                {"memo": "REFUND:FAAFF"},
            ],
        )
        self.assertEqual(outbound_sim, outbound)
        swap_sim = EventSDK(
            "swap",
            [
                {"in_tx_id": "FAAFF"},
                {"id": "TODO"},
                {"chain": "BNB"},
                {"from": "tbnb1zge452mgjg9508edxqfpzfl3sfc7vakf2mprqj"},
                {"to": "tbnb189az9plcke2c00vns0zfmllfpfdw67dtv25kgx"},
                {"coin": "149700000 BNB.BNB"},
                {"memo": "REFUND:FAAFF"},
            ],
        )
        swap = EventSDK(
            "swap",
            [
                {"in_tx_id": "FAAFF"},
                {"id": "67672"},
                {"chain": "BNB"},
                {"from": "tbnb1zge452mgjg9508edxqfpzfl3sfc7vakf2mprqj"},
                {"to": "tbnb189az9plcke2c00vns0zfmllfpfdw67dtv25kgx"},
                {"coin": "149700000 BNB.BNB"},
                {"memo": "REFUND:FAAFF"},
            ],
        )
        self.assertNotEqual(swap_sim, swap)

    def test_sorted(self):
        outbound_sim_1 = EventSDK(
            "outbound",
            [
                {"in_tx_id": "FAAFF"},
                {"id": "TODO"},
                {"chain": "BNB"},
                {"from": "tbnb1zge452mgjg9508edxqfpzfl3sfc7vakf2mprqj"},
                {"to": "tbnb189az9plcke2c00vns0zfmllfpfdw67dtv25kgx"},
                {"coin": "149700000 BNB.BNB"},
                {"memo": "REFUND:FAAFF"},
            ],
        )
        outbound_sim_2 = EventSDK(
            "outbound",
            [
                {"in_tx_id": "FAAFF"},
                {"id": "TODO"},
                {"chain": "BNB"},
                {"from": "tbnb1zge452mgjg9508edxqfpzfl3sfc7vakf2mprqj"},
                {"to": "tbnb189az9plcke2c00vns0zfmllfpfdw67dtv25kgx"},
                {"coin": "500000000 BNB.RUNE-A1F"},
                {"memo": "REFUND:FAAFF"},
            ],
        )
        sim_events = [outbound_sim_1, outbound_sim_2]
        outbound_1 = EventSDK(
            "outbound",
            [
                {"in_tx_id": "FAAFF"},
                {"id": "47AC6"},
                {"chain": "BNB"},
                {"from": "tbnb1zge452mgjg9508edxqfpzfl3sfc7vakf2mprqj"},
                {"to": "tbnb189az9plcke2c00vns0zfmllfpfdw67dtv25kgx"},
                {"coin": "149700000 BNB.BNB"},
                {"memo": "REFUND:FAAFF"},
            ],
        )
        outbound_2 = EventSDK(
            "outbound",
            [
                {"in_tx_id": "FAAFF"},
                {"id": "E415A"},
                {"chain": "BNB"},
                {"from": "tbnb1zge452mgjg9508edxqfpzfl3sfc7vakf2mprqj"},
                {"to": "tbnb189az9plcke2c00vns0zfmllfpfdw67dtv25kgx"},
                {"coin": "500000000 BNB.RUNE-A1F"},
                {"memo": "REFUND:FAAFF"},
            ],
        )
        sim_events = [outbound_sim_1, outbound_sim_2]
        events = [outbound_1, outbound_2]
        self.assertEqual(sim_events, events)
        events = [outbound_2, outbound_1]
        self.assertNotEqual(sim_events, events)
        self.assertEqual(sorted(sim_events), sorted(events))


class TestEvent(unittest.TestCase):
<<<<<<< HEAD
    def test_str(self):
        refund_event = RefundEvent(105, "memo can't be empty")
        txn = Transaction(
            Binance.chain,
            "STAKER-1",
            "VAULT",
            [Coin(RUNE, 50000000000)],
            "ADD:" + RUNE,
        )
        event = Event("refund", txn, None, refund_event)
        event.id = 1
        self.assertEqual(
            str(event),
            f"""
Event #1 | Type REFUND | Status Success |
InTx  Tx STAKER-1 ==> VAULT    | ADD:{RUNE} | 50,000,000,000_{RUNE}
OutTx []
Fee   Coins None | Pool deduct 0
Event RefundEvent Code 105 | Reason "memo can't be empty"
            """,
=======
    def test_get(self):
        swap = Event(
            "swap",
            [
                {"in_tx_id": "FAAFF"},
                {"id": "TODO"},
                {"chain": "BNB"},
                {"from": "tbnb1zge452mgjg9508edxqfpzfl3sfc7vakf2mprqj"},
                {"to": "tbnb189az9plcke2c00vns0zfmllfpfdw67dtv25kgx"},
                {"coin": "149700000 BNB.BNB"},
                {"memo": "REFUND:FAAFF"},
            ],
>>>>>>> e59c5ddb
        )
        txid = swap.get("id")
        self.assertEqual(txid, "TODO")
        memo = swap.get("memo")
        self.assertEqual(memo, "REFUND:FAAFF")
        random = swap.get("random")
        self.assertEqual(random, None)

<<<<<<< HEAD
    def test_repr(self):
        refund_event = RefundEvent(105, "memo can't be empty")
        txn = Transaction(
            Binance.chain,
            "STAKER-1",
            "VAULT",
            [Coin(RUNE, 50000000000)],
            "ADD:" + RUNE,
        )
        event = Event("refund", txn, None, refund_event, status="Refund")
        event.id = 1
        self.assertEqual(
            repr(event),
            f"""
Event #1 | Type REFUND | Status Refund |
InTx  Tx STAKER-1 ==> VAULT    | ADD:{RUNE} | 50,000,000,000_{RUNE}
OutTx []
Fee   Coins None | Pool deduct 0
Event RefundEvent Code 105 | Reason "memo can't be empty"
            """,
        )

    def test_eq(self):
        refund_event = RefundEvent(105, "memo can't be empty")
        txn = Transaction(
            Binance.chain,
            "STAKER-1",
            "VAULT",
            [Coin(RUNE, 50000000000)],
            "ADD:" + RUNE,
        )
        event1 = Event("refund", txn, None, refund_event, status="Refund")
        event2 = Event("refund", txn, None, refund_event, status="Refund")
        self.assertEqual(event1, event2)
        event2.in_tx.coins = [Coin("BNB.BNB", 10000)]
        list_unsorted = [event1, event2]
        list_sorted = [event2, event1]
        self.assertNotEqual(list_unsorted, list_sorted)
        self.assertEqual(sorted(list_unsorted), list_sorted)

        reward_event1 = RewardEvent(
            1000, [Coin("BNB.BNB", 20000), Coin("BNB.LOK-3C0", 30000)]
=======
    def test_eq(self):
        outbound_sim = Event(
            "outbound",
            [
                {"in_tx_id": "FAAFF"},
                {"id": "TODO"},
                {"chain": "BNB"},
                {"from": "tbnb1zge452mgjg9508edxqfpzfl3sfc7vakf2mprqj"},
                {"to": "tbnb189az9plcke2c00vns0zfmllfpfdw67dtv25kgx"},
                {"coin": "149700000 BNB.BNB"},
                {"memo": "REFUND:FAAFF"},
            ],
        )
        outbound = Event(
            "outbound",
            [
                {"in_tx_id": "FAAFF"},
                {"id": "67672"},
                {"chain": "BNB"},
                {"from": "tbnb1zge452mgjg9508edxqfpzfl3sfc7vakf2mprqj"},
                {"to": "tbnb189az9plcke2c00vns0zfmllfpfdw67dtv25kgx"},
                {"coin": "149700000 BNB.BNB"},
                {"memo": "REFUND:FAAFF"},
            ],
        )
        self.assertEqual(outbound_sim, outbound)
        swap_sim = Event(
            "swap",
            [
                {"in_tx_id": "FAAFF"},
                {"id": "TODO"},
                {"chain": "BNB"},
                {"from": "tbnb1zge452mgjg9508edxqfpzfl3sfc7vakf2mprqj"},
                {"to": "tbnb189az9plcke2c00vns0zfmllfpfdw67dtv25kgx"},
                {"coin": "149700000 BNB.BNB"},
                {"memo": "REFUND:FAAFF"},
            ],
        )
        swap = Event(
            "swap",
            [
                {"in_tx_id": "FAAFF"},
                {"id": "67672"},
                {"chain": "BNB"},
                {"from": "tbnb1zge452mgjg9508edxqfpzfl3sfc7vakf2mprqj"},
                {"to": "tbnb189az9plcke2c00vns0zfmllfpfdw67dtv25kgx"},
                {"coin": "149700000 BNB.BNB"},
                {"memo": "REFUND:FAAFF"},
            ],
>>>>>>> e59c5ddb
        )
        self.assertNotEqual(swap_sim, swap)
        swap_sim = Event(
            "swap",
            [
                {"pool": "ETH.ETH-0X0000000000000000000000000000000000000000"},
                {"stake_units": "27000000000"},
                {"rune_address": "tbnb1mkymsmnqenxthlmaa9f60kd6wgr9yjy9h5mz6q"},
                {"rune_amount": "50000000000"},
                {"asset_amount": "4000000000"},
                {"BNB_txid": "9573683032CBEE28E1A3C01648F"},
                {"ETH_txid": "FBBB33A59B9AA3F787743EC4176"},
            ],
        )
        swap = Event(
            "swap",
            [
                {"pool": "ETH.ETH-0x0000000000000000000000000000000000000000"},
                {"stake_units": "27000000000"},
                {"rune_address": "tbnb1mkymsmnqenxthlmaa9f60kd6wgr9yjy9h5mz6q"},
                {"rune_amount": "50000000000"},
                {"asset_amount": "4000000000"},
                {"ETH_txid": "FBBB33A59B9AA3F787743EC4176"},
                {"BNB_txid": "9573683032CBEE28E1A3C01648F"},
            ],
        )
        self.assertEqual(swap_sim, swap)

    def test_sort_events(self):
        evt1 = Event("test", [{"id": 1}], 1, "block")
        evt2 = Event("test", [{"id": 2}], 1, "tx")
        evt3 = Event("test", [{"id": 3}], 6, "block")
        evt4 = Event("test", [{"id": 4}], 3, "tx")
        evt5 = Event("test", [{"id": 5}], 3, "block")
        evt6 = Event("test", [{"id": 6}], 2, "block")
        events = [evt1, evt2, evt3, evt4, evt5, evt6]
        expected_events = [evt2, evt1, evt6, evt4, evt5, evt3]
        ThorchainClient.sort_events(events)
        self.assertEqual(events, expected_events)

    def test_sorted(self):
        outbound_sim_1 = Event(
            "outbound",
            [
                {"in_tx_id": "FAAFF"},
                {"id": "TODO"},
                {"chain": "BNB"},
                {"from": "tbnb1zge452mgjg9508edxqfpzfl3sfc7vakf2mprqj"},
                {"to": "tbnb189az9plcke2c00vns0zfmllfpfdw67dtv25kgx"},
                {"coin": "149700000 BNB.BNB"},
                {"memo": "REFUND:FAAFF"},
            ],
        )
<<<<<<< HEAD
        self.assertEqual(event1, event2)

    def test_gas_pool_event_sort(self):
        gas_pool_btc = EventGasPool("BTC.BTC", 100, 200)
        gas_pool_eth = EventGasPool("ETH.ETH", 100, 200)
        gas_pool_bnb = EventGasPool("BNB.BNB", 300, 400)
        gas_event1 = GasEvent([gas_pool_btc, gas_pool_bnb])
        gas_event2 = GasEvent([gas_pool_bnb, gas_pool_btc])
        gas_event3 = GasEvent([gas_pool_bnb, gas_pool_eth])
        gas_event4 = GasEvent([gas_pool_eth, gas_pool_bnb])
        self.assertEqual(gas_event1, gas_event2)
        self.assertEqual(gas_event3, gas_event4)

    def test_to_json(self):
        refund_event = RefundEvent(105, "memo can't be empty")
        txn = Transaction(
            Binance.chain,
            "STAKER-1",
            "VAULT",
            [Coin(RUNE, 50000000000)],
            "ADD:" + RUNE,
        )
        event = Event("refund", txn, None, refund_event)
        event.id = 1
        self.assertEqual(
            event.to_json(),
            '{"id": 1, "type": "refund", "in_tx": {"id": "TODO", "chain": "BNB", '
            '"from_address": "STAKER-1", "to_address": "VAULT", '
            '"memo": "ADD:' + RUNE + '", "coins": [{"asset": "' + RUNE + '", '
            '"amount": 50000000000}], "gas": null}, "out_txs": [], '
            '"fee": {"coins": null, "pool_deduct": 0}, "event": {"code": 105, '
            '"reason": "memo can\'t be empty"}, "status": "Success"}',
        )

    def test_from_dict(self):
        value = {
            "id": 1,
            "type": "refund",
            "in_tx": {
                "chain": "BNB",
                "from_address": "STAKER-1",
                "to_address": "VAULT",
                "memo": "ADD:" + RUNE,
                "coins": [{"asset": RUNE, "amount": 50000000000}],
                "gas": None,
            },
            "out_txs": [],
            "fee": {"coins": None, "pool_deduct": 0},
            "event": {"code": 105, "reason": "memo can't be empty"},
            "status": "Success",
        }
        event = Event.from_dict(value)
        self.assertEqual(event.id, 1)
        self.assertEqual(event.type, "refund")
        self.assertEqual(event.in_tx.chain, "BNB")
        self.assertEqual(event.in_tx.from_address, "STAKER-1")
        self.assertEqual(event.in_tx.to_address, "VAULT")
        self.assertEqual(event.in_tx.memo, "ADD:" + RUNE)
        self.assertEqual(event.in_tx.coins[0].asset, RUNE)
        self.assertEqual(event.in_tx.coins[0].amount, 50000000000)
        self.assertEqual(event.out_txs, [])
        self.assertEqual(event.fee.coins, None)
        self.assertEqual(event.fee.pool_deduct, 0)
        self.assertEqual(event.event.code, 105)
        self.assertEqual(event.event.reason, "memo can't be empty")

        value = {
            "id": 1,
            "type": "rewards",
            "in_tx": {
                "chain": "",
                "from_address": "",
                "to_address": "",
                "memo": "",
                "coins": None,
                "gas": None,
            },
            "out_txs": [],
            "event": {
                "bond_reward": "1161881",
                "pool_rewards": [
                    {"asset": "BNB.BNB", "amount": -105552},
                    {"asset": "BNB.LOK-3C0", "amount": -577814631},
                ],
            },
            "fee": {"coins": None, "pool_deduct": 0},
            "status": "Success",
        }
        event = Event.from_dict(value)
        self.assertEqual(event.id, 1)
        self.assertEqual(event.type, "rewards")
        self.assertEqual(event.in_tx.chain, "")
        self.assertEqual(event.in_tx.from_address, "")
        self.assertEqual(event.in_tx.to_address, "")
        self.assertEqual(event.in_tx.memo, "")
        self.assertEqual(event.in_tx.coins, None)
        self.assertEqual(event.out_txs, [])
        self.assertEqual(event.fee.coins, None)
        self.assertEqual(event.fee.pool_deduct, 0)
        self.assertEqual(event.event.bond_reward, 1161881)
        self.assertEqual(event.event.pool_rewards[0].asset, "BNB.BNB")
        self.assertEqual(event.event.pool_rewards[0].amount, -105552)
        self.assertEqual(event.event.pool_rewards[1].asset, "BNB.LOK-3C0")
        self.assertEqual(event.event.pool_rewards[1].amount, -577814631)

        value = {
            "id": 1,
            "type": "refund",
            "in_tx": {
                "chain": "BNB",
                "from_address": "STAKER-1",
                "to_address": "VAULT",
                "memo": "",
                "coins": [
                    {"asset": RUNE, "amount": 50000000000},
                    {"asset": "BNB.BNB", "amount": 30000000000},
                ],
                "gas": [{"asset": "BNB.BNB", "amount": 60000}],
            },
            "out_txs": [
                {
                    "chain": "BNB",
                    "from_address": "VAULT",
                    "to_address": "STAKER-1",
                    "memo": "REFUND:TODO",
                    "coins": [{"asset": RUNE, "amount": 50000000000}],
                    "gas": [{"asset": "BNB.BNB", "amount": 35000}],
                },
                {
                    "chain": "BNB",
                    "from_address": "VAULT",
                    "to_address": "STAKER-1",
                    "memo": "REFUND:TODO",
                    "coins": [{"asset": "BNB.BNB", "amount": 30000000000}],
                    "gas": [{"asset": "BNB.BNB", "amount": 35000}],
                },
            ],
            "fee": {
                "coins": [{"asset": "BNB.BNB", "amount": "221464"}],
                "pool_deduct": "100000000",
            },
            "event": {"code": "105", "reason": "memo can't be empty"},
            "status": "Refund",
        }
        event = Event.from_dict(value)
        self.assertEqual(event.id, 1)
        self.assertEqual(event.type, "refund")
        self.assertEqual(event.fee.coins[0], Coin("BNB.BNB", 221464))
        self.assertEqual(event.fee.pool_deduct, 100000000)
        # in_tx
        self.assertEqual(event.in_tx.chain, "BNB")
        self.assertEqual(event.in_tx.from_address, "STAKER-1")
        self.assertEqual(event.in_tx.to_address, "VAULT")
        self.assertEqual(event.in_tx.memo, "")
        self.assertEqual(event.in_tx.coins[0].asset, RUNE)
        self.assertEqual(event.in_tx.coins[0].amount, 50000000000)
        self.assertEqual(event.in_tx.coins[1].asset, "BNB.BNB")
        self.assertEqual(event.in_tx.coins[1].amount, 30000000000)
        self.assertEqual(event.in_tx.gas[0].asset, "BNB.BNB")
        self.assertEqual(event.in_tx.gas[0].amount, 60000)
        # out_tx 1
        self.assertEqual(event.out_txs[0].chain, "BNB")
        self.assertEqual(event.out_txs[0].from_address, "VAULT")
        self.assertEqual(event.out_txs[0].to_address, "STAKER-1")
        self.assertEqual(event.out_txs[0].memo, "REFUND:TODO")
        self.assertEqual(event.out_txs[0].coins[0].asset, RUNE)
        self.assertEqual(event.out_txs[0].coins[0].amount, 50000000000)
        self.assertEqual(event.out_txs[0].gas[0].asset, "BNB.BNB")
        self.assertEqual(event.out_txs[0].gas[0].amount, 35000)
        # out_tx 2
        self.assertEqual(event.out_txs[1].chain, "BNB")
        self.assertEqual(event.out_txs[1].from_address, "VAULT")
        self.assertEqual(event.out_txs[1].to_address, "STAKER-1")
        self.assertEqual(event.out_txs[1].memo, "REFUND:TODO")
        self.assertEqual(event.out_txs[1].coins[0].asset, "BNB.BNB")
        self.assertEqual(event.out_txs[1].coins[0].amount, 30000000000)
        self.assertEqual(event.out_txs[1].gas[0].asset, "BNB.BNB")
        self.assertEqual(event.out_txs[1].gas[0].amount, 35000)

        self.assertEqual(event.event.code, 105)
        self.assertEqual(event.event.reason, "memo can't be empty")
=======
        outbound_sim_2 = Event(
            "outbound",
            [
                {"in_tx_id": "FAAFF"},
                {"id": "TODO"},
                {"chain": "BNB"},
                {"from": "tbnb1zge452mgjg9508edxqfpzfl3sfc7vakf2mprqj"},
                {"to": "tbnb189az9plcke2c00vns0zfmllfpfdw67dtv25kgx"},
                {"coin": "500000000 BNB.RUNE-A1F"},
                {"memo": "REFUND:FAAFF"},
            ],
        )
        sim_events = [outbound_sim_1, outbound_sim_2]
        outbound_1 = Event(
            "outbound",
            [
                {"in_tx_id": "FAAFF"},
                {"id": "47AC6"},
                {"chain": "BNB"},
                {"from": "tbnb1zge452mgjg9508edxqfpzfl3sfc7vakf2mprqj"},
                {"to": "tbnb189az9plcke2c00vns0zfmllfpfdw67dtv25kgx"},
                {"coin": "149700000 BNB.BNB"},
                {"memo": "REFUND:FAAFF"},
            ],
        )
        outbound_2 = Event(
            "outbound",
            [
                {"in_tx_id": "FAAFF"},
                {"id": "E415A"},
                {"chain": "BNB"},
                {"from": "tbnb1zge452mgjg9508edxqfpzfl3sfc7vakf2mprqj"},
                {"to": "tbnb189az9plcke2c00vns0zfmllfpfdw67dtv25kgx"},
                {"coin": "500000000 BNB.RUNE-A1F"},
                {"memo": "REFUND:FAAFF"},
            ],
        )
        sim_events = [outbound_sim_1, outbound_sim_2]
        events = [outbound_1, outbound_2]
        self.assertEqual(sim_events, events)
        events = [outbound_2, outbound_1]
        self.assertNotEqual(sim_events, events)
        self.assertEqual(sorted(sim_events), sorted(events))
>>>>>>> e59c5ddb


if __name__ == "__main__":
    unittest.main()<|MERGE_RESOLUTION|>--- conflicted
+++ resolved
@@ -5,14 +5,6 @@
     ThorchainState,
     Pool,
     Event,
-<<<<<<< HEAD
-    EventSDK,
-    RefundEvent,
-    RewardEvent,
-    EventGasPool,
-    GasEvent,
-=======
->>>>>>> e59c5ddb
 )
 from chains.binance import Binance
 
@@ -39,20 +31,6 @@
         self.assertEqual(outbound[0].memo, "REFUND:TODO")
 
         # check refund event generated for swap with no pool
-<<<<<<< HEAD
-        events = thorchain.get_events()
-        self.assertEqual(len(events), 1)
-        event = events[0]
-        self.assertEqual(event.status, "Refund")
-        self.assertEqual(event.type, "refund")
-        self.assertEqual(event.in_tx.to_json(), txn.to_json())
-        self.assertEqual(len(event.out_txs), len(outbound))
-        self.assertEqual(event.out_txs[0].to_json(), outbound[0].to_json())
-        self.assertEqual(event.event.code, 105)
-        self.assertEqual(event.fee.coins, [Coin(RUNE, 100000000)])
-        self.assertEqual(event.fee.pool_deduct, 0)
-        self.assertEqual(event.event.reason, "refund reason message: pool is zero")
-=======
         events = thorchain.events
         expected_events = [
             Event(
@@ -73,7 +51,6 @@
             ),
         ]
         self.assertEqual(events, expected_events)
->>>>>>> e59c5ddb
 
         # do a regular swap
         thorchain.pools = [Pool("BNB.BNB", 50 * 100000000, 50 * 100000000)]
@@ -85,23 +62,6 @@
         self.assertEqual(outbound[0].coins[0].amount, 622685185)
 
         # check swap event generated for successful swap
-<<<<<<< HEAD
-        events = thorchain.get_events()
-        self.assertEqual(len(events), 2)
-        event = events[1]
-        self.assertEqual(event.status, "Success")
-        self.assertEqual(event.type, "swap")
-        self.assertEqual(event.in_tx.to_json(), txn.to_json())
-        self.assertEqual(len(event.out_txs), len(outbound))
-        self.assertEqual(event.out_txs[0].to_json(), outbound[0].to_json())
-        self.assertEqual(event.event.pool, "BNB.BNB")
-        self.assertEqual(event.event.price_target, 0)
-        self.assertEqual(event.event.liquidity_fee, 138888888)
-        self.assertEqual(event.event.liquidity_fee_in_rune, 138888888)
-        self.assertEqual(event.event.trade_slip, 4400)
-        self.assertEqual(event.fee.coins, [Coin("BNB.BNB", 71759259)])
-        self.assertEqual(event.fee.pool_deduct, 100000000)
-=======
         expected_events += [
             Event(
                 "swap",
@@ -124,7 +84,6 @@
             ),
         ]
         self.assertEqual(events, expected_events)
->>>>>>> e59c5ddb
 
         # swap with two coins on the inbound tx
         txn.coins = [Coin("BNB.BNB", 1000000000), Coin(RUNE, 1000000000)]
@@ -134,26 +93,6 @@
         self.assertEqual(outbound[0].memo, "REFUND:TODO")
 
         # check refund event generated for swap with two coins
-<<<<<<< HEAD
-        events = thorchain.get_events()
-        self.assertEqual(len(events), 3)
-        event = events[2]
-        self.assertEqual(event.status, "Refund")
-        self.assertEqual(event.type, "refund")
-        self.assertEqual(event.in_tx.to_json(), txn.to_json())
-        self.assertEqual(len(event.out_txs), len(outbound))
-        self.assertEqual(event.out_txs[0].to_json(), outbound[0].to_json())
-        self.assertEqual(event.out_txs[1].to_json(), outbound[1].to_json())
-        self.assertEqual(event.event.code, 105)
-        self.assertEqual(
-            event.event.reason,
-            "invalid swap memo:not expecting multiple coins in a swap",
-        )
-        self.assertEqual(
-            event.fee.coins, [Coin("BNB.BNB", 74191777), Coin(RUNE, 100000000)]
-        )
-        self.assertEqual(event.fee.pool_deduct, 100000000)
-=======
         reason = "unknown request: not expecting multiple coins in a swap"
         expected_events += [
             Event(
@@ -177,7 +116,6 @@
             ),
         ]
         self.assertEqual(events, expected_events)
->>>>>>> e59c5ddb
 
         # swap with zero return, refunds and doesn't change pools
         txn.coins = [Coin(RUNE, 1)]
@@ -188,20 +126,6 @@
         self.assertEqual(thorchain.pools[0].rune_balance, 58 * 100000000)
 
         # check refund event generated for swap with zero return
-<<<<<<< HEAD
-        events = thorchain.get_events()
-        self.assertEqual(len(events), 4)
-        event = events[3]
-        self.assertEqual(event.status, "Refund")
-        self.assertEqual(event.type, "refund")
-        self.assertEqual(event.in_tx.to_json(), txn.to_json())
-        self.assertEqual(len(event.out_txs), len(outbound))
-        self.assertEqual(event.out_txs[0].to_json(), outbound[0].to_json())
-        self.assertEqual(event.event.code, 108)
-        self.assertEqual(event.event.reason, "emit asset 0 less than price limit 0")
-        self.assertEqual(event.fee.coins, None)
-        self.assertEqual(event.fee.pool_deduct, 0)
-=======
         # check refund event generated for swap with two coins
         expected_events += [
             Event(
@@ -214,7 +138,6 @@
             ),
         ]
         self.assertEqual(events, expected_events)
->>>>>>> e59c5ddb
 
         # swap with zero return, not enough coin to pay fee so no refund
         txn.coins = [Coin(RUNE, 1)]
@@ -224,19 +147,6 @@
         self.assertEqual(thorchain.pools[0].rune_balance, 58 * 100000000)
 
         # check refund event generated for swap with zero return
-<<<<<<< HEAD
-        events = thorchain.get_events()
-        self.assertEqual(len(events), 5)
-        event = events[4]
-        self.assertEqual(event.status, "Refund")
-        self.assertEqual(event.type, "refund")
-        self.assertEqual(event.in_tx.to_json(), txn.to_json())
-        self.assertEqual(len(event.out_txs), len(outbound))
-        self.assertEqual(event.event.code, 108)
-        self.assertEqual(event.event.reason, "emit asset 0 less than price limit 0")
-        self.assertEqual(event.fee.coins, [Coin(RUNE, 100000000)])
-        self.assertEqual(event.fee.pool_deduct, 0)
-=======
         expected_events += [
             Event(
                 "refund",
@@ -256,7 +166,6 @@
             ),
         ]
         self.assertEqual(events, expected_events)
->>>>>>> e59c5ddb
 
         # swap with limit
         txn.coins = [Coin(RUNE, 500000000)]
@@ -269,23 +178,6 @@
         self.assertEqual(thorchain.pools[0].rune_balance, 58 * 100000000)
 
         # check refund event generated for swap with limit
-<<<<<<< HEAD
-        events = thorchain.get_events()
-        self.assertEqual(len(events), 6)
-        event = events[5]
-        self.assertEqual(event.status, "Refund")
-        self.assertEqual(event.type, "refund")
-        self.assertEqual(event.in_tx.to_json(), txn.to_json())
-        self.assertEqual(len(event.out_txs), len(outbound))
-        self.assertEqual(event.out_txs[0].to_json(), outbound[0].to_json())
-        self.assertEqual(event.event.code, 108)
-        self.assertEqual(
-            event.event.reason,
-            "emit asset 325254953 less than price limit 999999999999999999999",
-        )
-        self.assertEqual(event.fee.coins, [Coin(RUNE, 100000000)])
-        self.assertEqual(event.fee.pool_deduct, 0)
-=======
         reason = "emit asset 325254953 less than price limit 999999999999999999999"
         expected_events += [
             Event(
@@ -301,7 +193,6 @@
             ),
         ]
         self.assertEqual(events, expected_events)
->>>>>>> e59c5ddb
 
         # swap with custom address
         txn.coins = [Coin(RUNE, 500000000)]
@@ -313,23 +204,6 @@
         self.assertEqual(outbound[0].to_address, "NOMNOM")
 
         # check swap event generated for successful swap
-<<<<<<< HEAD
-        events = thorchain.get_events()
-        self.assertEqual(len(events), 7)
-        event = events[6]
-        self.assertEqual(event.status, "Success")
-        self.assertEqual(event.type, "swap")
-        self.assertEqual(event.in_tx.to_json(), txn.to_json())
-        self.assertEqual(len(event.out_txs), len(outbound))
-        self.assertEqual(event.out_txs[0].to_json(), outbound[0].to_json())
-        self.assertEqual(event.event.pool, "BNB.BNB")
-        self.assertEqual(event.event.price_target, 0)
-        self.assertEqual(event.event.liquidity_fee_in_rune, 36533132)
-        self.assertEqual(event.event.liquidity_fee, 28039220)
-        self.assertEqual(event.event.trade_slip, 1798)
-        self.assertEqual(event.fee.coins, [Coin("BNB.BNB", 65496058)])
-        self.assertEqual(event.fee.pool_deduct, 100000000)
-=======
         expected_events += [
             Event(
                 "swap",
@@ -352,7 +226,6 @@
             ),
         ]
         self.assertEqual(events, expected_events)
->>>>>>> e59c5ddb
 
         # refund swap when address is a different network
         txn.coins = [Coin(RUNE, 500000000)]
@@ -363,20 +236,6 @@
         self.assertEqual(outbound[0].memo, "REFUND:TODO")
 
         # check refund event generated for swap with different network
-<<<<<<< HEAD
-        events = thorchain.get_events()
-        self.assertEqual(len(events), 8)
-        event = events[7]
-        self.assertEqual(event.status, "Refund")
-        self.assertEqual(event.type, "refund")
-        self.assertEqual(event.in_tx.to_json(), txn.to_json())
-        self.assertEqual(len(event.out_txs), len(outbound))
-        self.assertEqual(event.out_txs[0].to_json(), outbound[0].to_json())
-        self.assertEqual(event.event.code, 105)
-        self.assertEqual(event.event.reason, "address format not supported: BNBNOMNOM")
-        self.assertEqual(event.fee.coins, [Coin(RUNE, 100000000)])
-        self.assertEqual(event.fee.pool_deduct, 0)
-=======
         expected_events += [
             Event(
                 "refund",
@@ -396,7 +255,6 @@
             ),
         ]
         self.assertEqual(events, expected_events)
->>>>>>> e59c5ddb
 
         # do a double swap
         txn.coins = [Coin("BNB.BNB", 1000000000)]
@@ -410,156 +268,6 @@
         self.assertEqual(outbound[0].coins[0].amount, 490449869)
 
         # check 2 swap events generated for double swap
-<<<<<<< HEAD
-        events = thorchain.get_events()
-        self.assertEqual(len(events), 10)
-        # first event of double swap
-        self.maxDiff = None
-        event = events[8]
-        self.assertEqual(event.status, "Success")
-        self.assertEqual(event.type, "swap")
-        self.assertEqual(event.in_tx.to_json(), txn.to_json())
-        self.assertEqual(len(event.out_txs), len(outbound))
-        self.assertEqual(event.out_txs[0].memo, "SWAP:BNB.LOK-3C0")
-        self.assertEqual(event.out_txs[0].coins[0].asset, RUNE)
-        self.assertEqual(event.out_txs[0].coins[0].amount, 964183435)
-        self.assertEqual(event.out_txs[0].from_address, txn.from_address)
-        self.assertEqual(event.out_txs[0].to_address, txn.to_address)
-        self.assertEqual(event.event.pool, "BNB.BNB")
-        self.assertEqual(event.event.price_target, 0)
-        self.assertEqual(event.event.liquidity_fee, 230019434)
-        self.assertEqual(event.event.liquidity_fee_in_rune, 230019434)
-        self.assertEqual(event.event.trade_slip, 5340)
-        self.assertEqual(event.fee.coins, None)
-        self.assertEqual(event.fee.pool_deduct, 0)
-        # second event of double swap
-        event = events[9]
-        self.assertEqual(event.status, "Success")
-        self.assertEqual(event.type, "swap")
-        self.assertEqual(event.in_tx.memo, "SWAP:BNB.LOK-3C0")
-        self.assertEqual(event.in_tx.coins[0].asset, RUNE)
-        self.assertEqual(event.in_tx.coins[0].amount, 964183435)
-        self.assertEqual(event.in_tx.from_address, txn.from_address)
-        self.assertEqual(event.in_tx.to_address, txn.to_address)
-        self.assertEqual(len(event.out_txs), len(outbound))
-        self.assertEqual(event.out_txs[0].memo, "OUTBOUND:TODO")
-        self.assertEqual(event.out_txs[0].coins[0].asset, "BNB.LOK-3C0")
-        self.assertEqual(event.out_txs[0].coins[0].amount, 490449869)
-        self.assertEqual(event.out_txs[0].from_address, txn.to_address)
-        self.assertEqual(event.out_txs[0].to_address, txn.from_address)
-        self.assertEqual(event.event.pool, "BNB.LOK-3C0")
-        self.assertEqual(event.event.price_target, 0)
-        self.assertEqual(event.event.liquidity_fee, 177473331)
-        self.assertEqual(event.event.liquidity_fee_in_rune, 177473331)
-        self.assertEqual(event.event.trade_slip, 7461)
-        self.assertEqual(event.fee.coins, [Coin("BNB.LOK-3C0", 61747954)])
-        self.assertEqual(event.fee.pool_deduct, 100000000)
-
-    def test_fee(self):
-        thorchain = ThorchainState()
-        thorchain.pools = [Pool("BNB.BNB", 50 * 100000000, 50 * 100000000)]
-
-        txn = Transaction(
-            Binance.chain,
-            "STAKER-1",
-            "VAULT",
-            [Coin("BNB.BNB", 1000000000), Coin(RUNE, 1000000000)],
-            "SWAP:BNB.BNB",
-        )
-
-        outbound = thorchain.handle(txn)
-        self.assertEqual(len(outbound), 2)
-        self.assertEqual(outbound[0].memo, "REFUND:TODO")
-        self.assertEqual(outbound[0].coins[0], Coin("BNB.BNB", 1000000000))
-        self.assertEqual(outbound[1].memo, "REFUND:TODO")
-        self.assertEqual(outbound[1].coins[0], Coin(RUNE, 1000000000))
-
-        # check refund event generated for swap with two coins
-        events = thorchain.get_events()
-        self.assertEqual(len(events), 1)
-        event = events[0]
-        self.assertEqual(event.status, "Refund")
-        self.assertEqual(event.type, "refund")
-        self.assertEqual(event.in_tx.to_json(), txn.to_json())
-        self.assertEqual(len(event.out_txs), len(outbound))
-        self.assertEqual(event.out_txs[0].to_json(), outbound[0].to_json())
-        self.assertEqual(event.out_txs[1].to_json(), outbound[1].to_json())
-        self.assertEqual(event.event.code, 105)
-        self.assertEqual(
-            event.event.reason,
-            "invalid swap memo:not expecting multiple coins in a swap",
-        )
-
-        outbound = thorchain.handle_fee(txn, outbound)
-        self.assertEqual(len(outbound), 2)
-        self.assertEqual(outbound[0].memo, "REFUND:TODO")
-        self.assertEqual(outbound[0].coins[0], Coin("BNB.BNB", 900000000))
-        self.assertEqual(outbound[1].memo, "REFUND:TODO")
-        self.assertEqual(outbound[1].coins[0], Coin(RUNE, 900000000))
-
-        # check refund event generated for swap with two coins
-        events = thorchain.get_events()
-        self.assertEqual(len(events), 1)
-        event = events[0]
-        self.assertEqual(event.status, "Refund")
-        self.assertEqual(event.type, "refund")
-        self.assertEqual(event.in_tx.to_json(), txn.to_json())
-        self.assertEqual(len(event.out_txs), len(outbound))
-        self.assertEqual(event.out_txs[0].to_json(), outbound[0].to_json())
-        self.assertEqual(event.out_txs[1].to_json(), outbound[1].to_json())
-        self.assertEqual(event.event.code, 105)
-        self.assertEqual(
-            event.event.reason,
-            "invalid swap memo:not expecting multiple coins in a swap",
-        )
-
-        # make RUNE coin same amount as fee, we should
-        # then only get 1 txn outbound after fee
-        txn.coins = [Coin("BNB.BNB", 1000000000), Coin(RUNE, 100000000)]
-
-        outbound = thorchain.handle(txn)
-        self.assertEqual(len(outbound), 2)
-        self.assertEqual(outbound[0].memo, "REFUND:TODO")
-        self.assertEqual(outbound[0].coins[0], Coin("BNB.BNB", 1000000000))
-        self.assertEqual(outbound[1].memo, "REFUND:TODO")
-        self.assertEqual(outbound[1].coins[0], Coin(RUNE, 100000000))
-
-        # check refund event generated for swap with two coins
-        events = thorchain.get_events()
-        self.assertEqual(len(events), 2)
-        event = events[1]
-        self.assertEqual(event.status, "Refund")
-        self.assertEqual(event.type, "refund")
-        self.assertEqual(event.in_tx.to_json(), txn.to_json())
-        self.assertEqual(len(event.out_txs), len(outbound))
-        self.assertEqual(event.out_txs[0].to_json(), outbound[0].to_json())
-        self.assertEqual(event.out_txs[1].to_json(), outbound[1].to_json())
-        self.assertEqual(event.event.code, 105)
-        self.assertEqual(
-            event.event.reason,
-            "invalid swap memo:not expecting multiple coins in a swap",
-        )
-
-        outbound = thorchain.handle_fee(txn, outbound)
-        self.assertEqual(len(outbound), 1)
-        self.assertEqual(outbound[0].memo, "REFUND:TODO")
-        self.assertEqual(outbound[0].coins[0], Coin("BNB.BNB", 895918367))
-
-        # check refund event generated for swap with two coins
-        events = thorchain.get_events()
-        self.assertEqual(len(events), 2)
-        event = events[1]
-        self.assertEqual(event.status, "Refund")
-        self.assertEqual(event.type, "refund")
-        self.assertEqual(event.in_tx.to_json(), txn.to_json())
-        self.assertEqual(len(event.out_txs), len(outbound))
-        self.assertEqual(event.out_txs[0].to_json(), outbound[0].to_json())
-        self.assertEqual(event.event.code, 105)
-        self.assertEqual(
-            event.event.reason,
-            "invalid swap memo:not expecting multiple coins in a swap",
-        )
-=======
         expected_events += [
             Event(
                 "outbound",
@@ -610,7 +318,6 @@
             ),
         ]
         self.assertEqual(events, expected_events)
->>>>>>> e59c5ddb
 
     def test_add(self):
         thorchain = ThorchainState()
@@ -626,43 +333,10 @@
         self.assertEqual(outbound, [])
 
         # check event generated for successful add
-<<<<<<< HEAD
-        events = thorchain.get_events()
-        self.assertEqual(len(events), 1)
-        event = events[0]
-        self.assertEqual(event.status, "Success")
-        self.assertEqual(event.type, "add")
-        self.assertEqual(event.in_tx.to_json(), txn.to_json())
-        self.assertEqual(event.out_txs, [])
-        self.assertEqual(event.event.pool, "BNB.BNB")
-
-        # check add just rune
-        txn = Transaction(
-            Binance.chain,
-            "STAKER-1",
-            "VAULT",
-            [Coin(RUNE, 50000000000)],
-            "ADD:" + RUNE,
-        )
-        outbound = thorchain.handle(txn)
-        self.assertEqual(len(outbound), 0)
-
-        # check event generated for add with just rune
-        events = thorchain.get_events()
-        self.assertEqual(len(events), 2)
-        event = events[1]
-        self.assertEqual(event.status, "Success")
-        self.assertEqual(event.type, "add")
-        self.assertEqual(event.in_tx.to_json(), txn.to_json())
-        self.assertEqual(event.out_txs, [])
-        # FIXME? do we have RUNE pool
-        self.assertEqual(event.event.pool, RUNE)
-=======
         expected_events = [
             Event("add", [{"pool": "BNB.BNB"}, *txn.get_attributes()]),
         ]
         self.assertEqual(thorchain.events, expected_events)
->>>>>>> e59c5ddb
 
         # bad add memo should refund
         txn = Transaction(
@@ -710,11 +384,7 @@
             "STAKER-1",
             "VAULT",
             [Coin("BNB.BNB", 150000000), Coin(RUNE, 50000000000)],
-<<<<<<< HEAD
-            "ADD:" + RUNE,
-=======
             f"ADD:{RUNE}",
->>>>>>> e59c5ddb
         )
         outbound = thorchain.handle(txn)
         self.assertEqual(len(outbound), 2)
@@ -744,19 +414,6 @@
         self.assertEqual(len(outbound), 2)
 
         # check refund event generated for add with > 2 coins
-<<<<<<< HEAD
-        events = thorchain.get_events()
-        self.assertEqual(len(events), 6)
-        event = events[5]
-        self.assertEqual(event.status, "Refund")
-        self.assertEqual(event.type, "refund")
-        self.assertEqual(event.in_tx.to_json(), txn.to_json())
-        self.assertEqual(len(event.out_txs), len(outbound))
-        self.assertEqual(event.out_txs[0].to_json(), outbound[0].to_json())
-        self.assertEqual(event.out_txs[1].to_json(), outbound[1].to_json())
-        self.assertEqual(event.event.code, 105)
-        self.assertEqual(event.event.reason, "refund reason message")  # FIXME
-=======
         expected_events += [
             Event(
                 "refund",
@@ -768,7 +425,6 @@
             ),
         ]
         self.assertEqual(thorchain.events, expected_events)
->>>>>>> e59c5ddb
 
     def test_reserve(self):
         thorchain = ThorchainState()
@@ -782,17 +438,6 @@
         self.assertEqual(thorchain.reserve, 50000000000)
 
         # check event generated for successful reserve
-<<<<<<< HEAD
-        events = thorchain.get_events()
-        self.assertEqual(len(events), 1)
-        event = events[0]
-        self.assertEqual(event.status, "Success")
-        self.assertEqual(event.type, "reserve")
-        self.assertEqual(event.in_tx.to_json(), txn.to_json())
-        self.assertEqual(event.out_txs, [])
-        self.assertEqual(event.event.reserve_contributor["address"], txn.from_address)
-        self.assertEqual(event.event.reserve_contributor["amount"], txn.coins[0].amount)
-=======
         expected_events = [
             Event(
                 "reserve",
@@ -804,7 +449,6 @@
             ),
         ]
         self.assertEqual(thorchain.events, expected_events)
->>>>>>> e59c5ddb
 
     def test_gas(self):
         thorchain = ThorchainState()
@@ -813,11 +457,7 @@
             "STAKER-1",
             "VAULT",
             [Coin("BNB.BNB", 150000000), Coin(RUNE, 50000000000)],
-<<<<<<< HEAD
-            "STAKE:BNB.BNB",
-=======
             "STAKE:BNB.BNB:STAKER-1",
->>>>>>> e59c5ddb
         )
 
         outbound = thorchain.handle(txn)
@@ -875,14 +515,6 @@
         thorchain.handle_gas(outbound)
 
         # first new gas event
-<<<<<<< HEAD
-        event = events[2]
-        self.assertEqual(event.status, "Success")
-        self.assertEqual(event.type, "gas")
-        self.assertEqual(event.in_tx.to_json(), Transaction.empty_txn().to_json())
-        self.assertEqual(event.out_txs, [])
-        self.assertEqual(event.event.pools, [EventGasPool("BNB.BNB", 75000, 25000000)])
-=======
         expected_events += [
             Event(
                 "gas",
@@ -895,7 +527,6 @@
             ),
         ]
         self.assertEqual(thorchain.events, expected_events)
->>>>>>> e59c5ddb
 
     def test_stake(self):
         thorchain = ThorchainState()
@@ -904,11 +535,7 @@
             "STAKER-1",
             "VAULT",
             [Coin("BNB.BNB", 150000000), Coin(RUNE, 50000000000)],
-<<<<<<< HEAD
-            "STAKE:BNB.BNB",
-=======
             "STAKE:BNB.BNB:STAKER-1",
->>>>>>> e59c5ddb
         )
 
         outbound = thorchain.handle(txn)
@@ -1044,19 +671,6 @@
         self.assertEqual(len(outbound), 2)
 
         # check refund event generated for stake with > 2 coins
-<<<<<<< HEAD
-        events = thorchain.get_events()
-        self.assertEqual(len(events), 6)
-        event = events[5]
-        self.assertEqual(event.status, "Refund")
-        self.assertEqual(event.type, "refund")
-        self.assertEqual(event.in_tx.to_json(), txn.to_json())
-        self.assertEqual(len(event.out_txs), len(outbound))
-        self.assertEqual(event.out_txs[0].to_json(), outbound[0].to_json())
-        self.assertEqual(event.out_txs[1].to_json(), outbound[1].to_json())
-        self.assertEqual(event.event.code, 105)
-        self.assertEqual(event.event.reason, "refund reason message")  # FIXME
-=======
         expected_events += [
             Event(
                 "refund",
@@ -1068,7 +682,6 @@
             ),
         ]
         self.assertEqual(thorchain.events, expected_events)
->>>>>>> e59c5ddb
 
         # can stake with only asset
         txn = Transaction(
@@ -1076,11 +689,7 @@
             "STAKER-2",
             "VAULT",
             [Coin("BNB.BNB", 30000000)],
-<<<<<<< HEAD
-            "STAKE:BNB.BNB",
-=======
             "STAKE:BNB.BNB:STAKER-2",
->>>>>>> e59c5ddb
         )
         outbound = thorchain.handle(txn)
         self.assertEqual(len(outbound), 0)
@@ -1108,11 +717,7 @@
             "STAKER-1",
             "VAULT",
             [Coin(RUNE, 10000000000)],
-<<<<<<< HEAD
-            "STAKE:BNB.BNB",
-=======
             "STAKE:BNB.BNB:STAKER-1",
->>>>>>> e59c5ddb
         )
         outbound = thorchain.handle(txn)
         self.assertEqual(len(outbound), 0)
@@ -1141,11 +746,7 @@
             "STAKER-1",
             "VAULT",
             [Coin(RUNE, 30000000000), Coin("BNB.BNB", 90000000)],
-<<<<<<< HEAD
-            "STAKE:BNB.BNB",
-=======
             "STAKE:BNB.BNB:STAKER-1",
->>>>>>> e59c5ddb
         )
         outbound = thorchain.handle(txn)
         self.assertEqual(len(outbound), 0)
@@ -1175,11 +776,7 @@
             "STAKER-1",
             "VAULT",
             [Coin("BNB.BNB", 150000000), Coin(RUNE, 50000000000)],
-<<<<<<< HEAD
-            "STAKE:BNB.BNB",
-=======
             "STAKE:BNB.BNB:STAKER-1",
->>>>>>> e59c5ddb
         )
         outbound = thorchain.handle(txn)
         self.assertEqual(outbound, [])
@@ -1301,33 +898,6 @@
             self.assertEqual(pool.asset_balance, 37500)
 
         # check event generated for successful unstake
-<<<<<<< HEAD
-        events = thorchain.get_events()
-        self.assertEqual(len(events), 7)
-        # we get 2 new events
-
-        # first new event = pool event bootstrap
-        event = events[5]
-        self.assertEqual(event.status, "Success")
-        self.assertEqual(event.type, "pool")
-        self.assertEqual(event.in_tx.to_json(), Transaction.empty_txn().to_json())
-        self.assertEqual(event.out_txs, [])
-        self.assertEqual(event.event.pool, "BNB.BNB")
-        self.assertEqual(event.event.status, "Bootstrap")
-
-        # second new event = unstake event
-        event = events[6]
-        self.assertEqual(event.status, "Success")
-        self.assertEqual(event.type, "unstake")
-        self.assertEqual(event.in_tx.to_json(), txn.to_json())
-        self.assertEqual(len(event.out_txs), len(outbound))
-        self.assertEqual(event.out_txs[0].to_json(), outbound[0].to_json())
-        self.assertEqual(event.out_txs[1].to_json(), outbound[1].to_json())
-        self.assertEqual(event.event.pool, "BNB.BNB")
-        self.assertEqual(event.event.stake_units, 24824250000)
-        self.assertEqual(event.event.basis_points, 10000)
-        self.assertEqual(event.event.asymmetry, 0)
-=======
         expected_events += [
             Event("pool", [{"pool": "BNB.BNB"}, {"pool_status": "Bootstrap"}]),
             Event(
@@ -1342,7 +912,6 @@
             ),
         ]
         self.assertEqual(thorchain.events, expected_events)
->>>>>>> e59c5ddb
 
         # check withdraw staker has 0 units
         txn = Transaction(
@@ -1442,77 +1011,11 @@
         thorchain.handle_rewards()
         self.assertEqual(thorchain.pools[1].rune_balance, 50000997031)
 
-<<<<<<< HEAD
-    def test_get_events(self):
-        thorchain = ThorchainState()
-        # get first id for next generated event
-        events_first_id = next(Event.id_iter) + 1
-
-        # stake some funds into a pool
-        txn = Transaction(
-            Binance.chain,
-            "STAKER-1",
-            "VAULT",
-            [Coin("BNB.BNB", 150000000), Coin(RUNE, 50000000000)],
-            "STAKE:BNB.BNB",
-        )
-        outbound = thorchain.handle(txn)
-        self.assertEqual(len(outbound), 0)
-
-        # stake some funds into a pool
-        txn = Transaction(
-            Binance.chain,
-            "STAKER-1",
-            "VAULT",
-            [Coin("BNB.LOK-3C0", 150000000), Coin(RUNE, 50000000000)],
-            "STAKE:BNB.LOK-3C0",
-        )
-        outbound = thorchain.handle(txn)
-        self.assertEqual(len(outbound), 0)
-
-        # unstake
-        txn = Transaction(
-            Binance.chain, "STAKER-1", "VAULT", [Coin(RUNE, 1)], "WITHDRAW:BNB.BNB:100",
-        )
-        outbound = thorchain.handle(txn)
-        self.assertEqual(len(outbound), 2)
-
-        # check get_event generated for for all actions
-        events = thorchain.get_events()
-        self.assertEqual(len(events), 3)  # 2 stake + 1 unstake events
-        # check auto count id
-        self.assertEqual(events[0].id, events_first_id)
-        self.assertEqual(events[1].id, events[0].id + 1)
-        self.assertEqual(events[2].id, events[1].id + 1)
-
-        #  check type events ordered correctly
-        self.assertEqual(events[0].type, "stake")
-        self.assertEqual(events[1].type, "stake")
-        self.assertEqual(events[2].type, "unstake")
-
-        # check get_event from a specific id
-        # default id 1 should return the same
-        events = thorchain.get_events(events_first_id)
-        self.assertEqual(len(events), 3)  # 2 stake + 1 unstake events
-
-        # check get_event from a specific id
-        events = thorchain.get_events(events_first_id + 1)
-        self.assertEqual(len(events), 2)  # 1 stake + 1 unstake events
-        self.assertEqual(events[0].type, "stake")
-        self.assertEqual(events[1].type, "unstake")
-
-        # check get_event from a specific id
-        events = thorchain.get_events(events_first_id + 2)
-        self.assertEqual(len(events), 1)  # 1 unstake
-        self.assertEqual(events[0].type, "unstake")
-
-=======
->>>>>>> e59c5ddb
-
-class TestSDKEvent(unittest.TestCase):
-    def test_eq(self):
-        outbound_sim = EventSDK(
-            "outbound",
+
+class TestEvent(unittest.TestCase):
+    def test_get(self):
+        swap = Event(
+            "swap",
             [
                 {"in_tx_id": "FAAFF"},
                 {"id": "TODO"},
@@ -1523,7 +1026,27 @@
                 {"memo": "REFUND:FAAFF"},
             ],
         )
-        outbound = EventSDK(
+        txid = swap.get("id")
+        self.assertEqual(txid, "TODO")
+        memo = swap.get("memo")
+        self.assertEqual(memo, "REFUND:FAAFF")
+        random = swap.get("random")
+        self.assertEqual(random, None)
+
+    def test_eq(self):
+        outbound_sim = Event(
+            "outbound",
+            [
+                {"in_tx_id": "FAAFF"},
+                {"id": "TODO"},
+                {"chain": "BNB"},
+                {"from": "tbnb1zge452mgjg9508edxqfpzfl3sfc7vakf2mprqj"},
+                {"to": "tbnb189az9plcke2c00vns0zfmllfpfdw67dtv25kgx"},
+                {"coin": "149700000 BNB.BNB"},
+                {"memo": "REFUND:FAAFF"},
+            ],
+        )
+        outbound = Event(
             "outbound",
             [
                 {"in_tx_id": "FAAFF"},
@@ -1536,7 +1059,7 @@
             ],
         )
         self.assertEqual(outbound_sim, outbound)
-        swap_sim = EventSDK(
+        swap_sim = Event(
             "swap",
             [
                 {"in_tx_id": "FAAFF"},
@@ -1548,7 +1071,7 @@
                 {"memo": "REFUND:FAAFF"},
             ],
         )
-        swap = EventSDK(
+        swap = Event(
             "swap",
             [
                 {"in_tx_id": "FAAFF"},
@@ -1559,205 +1082,6 @@
                 {"coin": "149700000 BNB.BNB"},
                 {"memo": "REFUND:FAAFF"},
             ],
-        )
-        self.assertNotEqual(swap_sim, swap)
-
-    def test_sorted(self):
-        outbound_sim_1 = EventSDK(
-            "outbound",
-            [
-                {"in_tx_id": "FAAFF"},
-                {"id": "TODO"},
-                {"chain": "BNB"},
-                {"from": "tbnb1zge452mgjg9508edxqfpzfl3sfc7vakf2mprqj"},
-                {"to": "tbnb189az9plcke2c00vns0zfmllfpfdw67dtv25kgx"},
-                {"coin": "149700000 BNB.BNB"},
-                {"memo": "REFUND:FAAFF"},
-            ],
-        )
-        outbound_sim_2 = EventSDK(
-            "outbound",
-            [
-                {"in_tx_id": "FAAFF"},
-                {"id": "TODO"},
-                {"chain": "BNB"},
-                {"from": "tbnb1zge452mgjg9508edxqfpzfl3sfc7vakf2mprqj"},
-                {"to": "tbnb189az9plcke2c00vns0zfmllfpfdw67dtv25kgx"},
-                {"coin": "500000000 BNB.RUNE-A1F"},
-                {"memo": "REFUND:FAAFF"},
-            ],
-        )
-        sim_events = [outbound_sim_1, outbound_sim_2]
-        outbound_1 = EventSDK(
-            "outbound",
-            [
-                {"in_tx_id": "FAAFF"},
-                {"id": "47AC6"},
-                {"chain": "BNB"},
-                {"from": "tbnb1zge452mgjg9508edxqfpzfl3sfc7vakf2mprqj"},
-                {"to": "tbnb189az9plcke2c00vns0zfmllfpfdw67dtv25kgx"},
-                {"coin": "149700000 BNB.BNB"},
-                {"memo": "REFUND:FAAFF"},
-            ],
-        )
-        outbound_2 = EventSDK(
-            "outbound",
-            [
-                {"in_tx_id": "FAAFF"},
-                {"id": "E415A"},
-                {"chain": "BNB"},
-                {"from": "tbnb1zge452mgjg9508edxqfpzfl3sfc7vakf2mprqj"},
-                {"to": "tbnb189az9plcke2c00vns0zfmllfpfdw67dtv25kgx"},
-                {"coin": "500000000 BNB.RUNE-A1F"},
-                {"memo": "REFUND:FAAFF"},
-            ],
-        )
-        sim_events = [outbound_sim_1, outbound_sim_2]
-        events = [outbound_1, outbound_2]
-        self.assertEqual(sim_events, events)
-        events = [outbound_2, outbound_1]
-        self.assertNotEqual(sim_events, events)
-        self.assertEqual(sorted(sim_events), sorted(events))
-
-
-class TestEvent(unittest.TestCase):
-<<<<<<< HEAD
-    def test_str(self):
-        refund_event = RefundEvent(105, "memo can't be empty")
-        txn = Transaction(
-            Binance.chain,
-            "STAKER-1",
-            "VAULT",
-            [Coin(RUNE, 50000000000)],
-            "ADD:" + RUNE,
-        )
-        event = Event("refund", txn, None, refund_event)
-        event.id = 1
-        self.assertEqual(
-            str(event),
-            f"""
-Event #1 | Type REFUND | Status Success |
-InTx  Tx STAKER-1 ==> VAULT    | ADD:{RUNE} | 50,000,000,000_{RUNE}
-OutTx []
-Fee   Coins None | Pool deduct 0
-Event RefundEvent Code 105 | Reason "memo can't be empty"
-            """,
-=======
-    def test_get(self):
-        swap = Event(
-            "swap",
-            [
-                {"in_tx_id": "FAAFF"},
-                {"id": "TODO"},
-                {"chain": "BNB"},
-                {"from": "tbnb1zge452mgjg9508edxqfpzfl3sfc7vakf2mprqj"},
-                {"to": "tbnb189az9plcke2c00vns0zfmllfpfdw67dtv25kgx"},
-                {"coin": "149700000 BNB.BNB"},
-                {"memo": "REFUND:FAAFF"},
-            ],
->>>>>>> e59c5ddb
-        )
-        txid = swap.get("id")
-        self.assertEqual(txid, "TODO")
-        memo = swap.get("memo")
-        self.assertEqual(memo, "REFUND:FAAFF")
-        random = swap.get("random")
-        self.assertEqual(random, None)
-
-<<<<<<< HEAD
-    def test_repr(self):
-        refund_event = RefundEvent(105, "memo can't be empty")
-        txn = Transaction(
-            Binance.chain,
-            "STAKER-1",
-            "VAULT",
-            [Coin(RUNE, 50000000000)],
-            "ADD:" + RUNE,
-        )
-        event = Event("refund", txn, None, refund_event, status="Refund")
-        event.id = 1
-        self.assertEqual(
-            repr(event),
-            f"""
-Event #1 | Type REFUND | Status Refund |
-InTx  Tx STAKER-1 ==> VAULT    | ADD:{RUNE} | 50,000,000,000_{RUNE}
-OutTx []
-Fee   Coins None | Pool deduct 0
-Event RefundEvent Code 105 | Reason "memo can't be empty"
-            """,
-        )
-
-    def test_eq(self):
-        refund_event = RefundEvent(105, "memo can't be empty")
-        txn = Transaction(
-            Binance.chain,
-            "STAKER-1",
-            "VAULT",
-            [Coin(RUNE, 50000000000)],
-            "ADD:" + RUNE,
-        )
-        event1 = Event("refund", txn, None, refund_event, status="Refund")
-        event2 = Event("refund", txn, None, refund_event, status="Refund")
-        self.assertEqual(event1, event2)
-        event2.in_tx.coins = [Coin("BNB.BNB", 10000)]
-        list_unsorted = [event1, event2]
-        list_sorted = [event2, event1]
-        self.assertNotEqual(list_unsorted, list_sorted)
-        self.assertEqual(sorted(list_unsorted), list_sorted)
-
-        reward_event1 = RewardEvent(
-            1000, [Coin("BNB.BNB", 20000), Coin("BNB.LOK-3C0", 30000)]
-=======
-    def test_eq(self):
-        outbound_sim = Event(
-            "outbound",
-            [
-                {"in_tx_id": "FAAFF"},
-                {"id": "TODO"},
-                {"chain": "BNB"},
-                {"from": "tbnb1zge452mgjg9508edxqfpzfl3sfc7vakf2mprqj"},
-                {"to": "tbnb189az9plcke2c00vns0zfmllfpfdw67dtv25kgx"},
-                {"coin": "149700000 BNB.BNB"},
-                {"memo": "REFUND:FAAFF"},
-            ],
-        )
-        outbound = Event(
-            "outbound",
-            [
-                {"in_tx_id": "FAAFF"},
-                {"id": "67672"},
-                {"chain": "BNB"},
-                {"from": "tbnb1zge452mgjg9508edxqfpzfl3sfc7vakf2mprqj"},
-                {"to": "tbnb189az9plcke2c00vns0zfmllfpfdw67dtv25kgx"},
-                {"coin": "149700000 BNB.BNB"},
-                {"memo": "REFUND:FAAFF"},
-            ],
-        )
-        self.assertEqual(outbound_sim, outbound)
-        swap_sim = Event(
-            "swap",
-            [
-                {"in_tx_id": "FAAFF"},
-                {"id": "TODO"},
-                {"chain": "BNB"},
-                {"from": "tbnb1zge452mgjg9508edxqfpzfl3sfc7vakf2mprqj"},
-                {"to": "tbnb189az9plcke2c00vns0zfmllfpfdw67dtv25kgx"},
-                {"coin": "149700000 BNB.BNB"},
-                {"memo": "REFUND:FAAFF"},
-            ],
-        )
-        swap = Event(
-            "swap",
-            [
-                {"in_tx_id": "FAAFF"},
-                {"id": "67672"},
-                {"chain": "BNB"},
-                {"from": "tbnb1zge452mgjg9508edxqfpzfl3sfc7vakf2mprqj"},
-                {"to": "tbnb189az9plcke2c00vns0zfmllfpfdw67dtv25kgx"},
-                {"coin": "149700000 BNB.BNB"},
-                {"memo": "REFUND:FAAFF"},
-            ],
->>>>>>> e59c5ddb
         )
         self.assertNotEqual(swap_sim, swap)
         swap_sim = Event(
@@ -1811,189 +1135,6 @@
                 {"memo": "REFUND:FAAFF"},
             ],
         )
-<<<<<<< HEAD
-        self.assertEqual(event1, event2)
-
-    def test_gas_pool_event_sort(self):
-        gas_pool_btc = EventGasPool("BTC.BTC", 100, 200)
-        gas_pool_eth = EventGasPool("ETH.ETH", 100, 200)
-        gas_pool_bnb = EventGasPool("BNB.BNB", 300, 400)
-        gas_event1 = GasEvent([gas_pool_btc, gas_pool_bnb])
-        gas_event2 = GasEvent([gas_pool_bnb, gas_pool_btc])
-        gas_event3 = GasEvent([gas_pool_bnb, gas_pool_eth])
-        gas_event4 = GasEvent([gas_pool_eth, gas_pool_bnb])
-        self.assertEqual(gas_event1, gas_event2)
-        self.assertEqual(gas_event3, gas_event4)
-
-    def test_to_json(self):
-        refund_event = RefundEvent(105, "memo can't be empty")
-        txn = Transaction(
-            Binance.chain,
-            "STAKER-1",
-            "VAULT",
-            [Coin(RUNE, 50000000000)],
-            "ADD:" + RUNE,
-        )
-        event = Event("refund", txn, None, refund_event)
-        event.id = 1
-        self.assertEqual(
-            event.to_json(),
-            '{"id": 1, "type": "refund", "in_tx": {"id": "TODO", "chain": "BNB", '
-            '"from_address": "STAKER-1", "to_address": "VAULT", '
-            '"memo": "ADD:' + RUNE + '", "coins": [{"asset": "' + RUNE + '", '
-            '"amount": 50000000000}], "gas": null}, "out_txs": [], '
-            '"fee": {"coins": null, "pool_deduct": 0}, "event": {"code": 105, '
-            '"reason": "memo can\'t be empty"}, "status": "Success"}',
-        )
-
-    def test_from_dict(self):
-        value = {
-            "id": 1,
-            "type": "refund",
-            "in_tx": {
-                "chain": "BNB",
-                "from_address": "STAKER-1",
-                "to_address": "VAULT",
-                "memo": "ADD:" + RUNE,
-                "coins": [{"asset": RUNE, "amount": 50000000000}],
-                "gas": None,
-            },
-            "out_txs": [],
-            "fee": {"coins": None, "pool_deduct": 0},
-            "event": {"code": 105, "reason": "memo can't be empty"},
-            "status": "Success",
-        }
-        event = Event.from_dict(value)
-        self.assertEqual(event.id, 1)
-        self.assertEqual(event.type, "refund")
-        self.assertEqual(event.in_tx.chain, "BNB")
-        self.assertEqual(event.in_tx.from_address, "STAKER-1")
-        self.assertEqual(event.in_tx.to_address, "VAULT")
-        self.assertEqual(event.in_tx.memo, "ADD:" + RUNE)
-        self.assertEqual(event.in_tx.coins[0].asset, RUNE)
-        self.assertEqual(event.in_tx.coins[0].amount, 50000000000)
-        self.assertEqual(event.out_txs, [])
-        self.assertEqual(event.fee.coins, None)
-        self.assertEqual(event.fee.pool_deduct, 0)
-        self.assertEqual(event.event.code, 105)
-        self.assertEqual(event.event.reason, "memo can't be empty")
-
-        value = {
-            "id": 1,
-            "type": "rewards",
-            "in_tx": {
-                "chain": "",
-                "from_address": "",
-                "to_address": "",
-                "memo": "",
-                "coins": None,
-                "gas": None,
-            },
-            "out_txs": [],
-            "event": {
-                "bond_reward": "1161881",
-                "pool_rewards": [
-                    {"asset": "BNB.BNB", "amount": -105552},
-                    {"asset": "BNB.LOK-3C0", "amount": -577814631},
-                ],
-            },
-            "fee": {"coins": None, "pool_deduct": 0},
-            "status": "Success",
-        }
-        event = Event.from_dict(value)
-        self.assertEqual(event.id, 1)
-        self.assertEqual(event.type, "rewards")
-        self.assertEqual(event.in_tx.chain, "")
-        self.assertEqual(event.in_tx.from_address, "")
-        self.assertEqual(event.in_tx.to_address, "")
-        self.assertEqual(event.in_tx.memo, "")
-        self.assertEqual(event.in_tx.coins, None)
-        self.assertEqual(event.out_txs, [])
-        self.assertEqual(event.fee.coins, None)
-        self.assertEqual(event.fee.pool_deduct, 0)
-        self.assertEqual(event.event.bond_reward, 1161881)
-        self.assertEqual(event.event.pool_rewards[0].asset, "BNB.BNB")
-        self.assertEqual(event.event.pool_rewards[0].amount, -105552)
-        self.assertEqual(event.event.pool_rewards[1].asset, "BNB.LOK-3C0")
-        self.assertEqual(event.event.pool_rewards[1].amount, -577814631)
-
-        value = {
-            "id": 1,
-            "type": "refund",
-            "in_tx": {
-                "chain": "BNB",
-                "from_address": "STAKER-1",
-                "to_address": "VAULT",
-                "memo": "",
-                "coins": [
-                    {"asset": RUNE, "amount": 50000000000},
-                    {"asset": "BNB.BNB", "amount": 30000000000},
-                ],
-                "gas": [{"asset": "BNB.BNB", "amount": 60000}],
-            },
-            "out_txs": [
-                {
-                    "chain": "BNB",
-                    "from_address": "VAULT",
-                    "to_address": "STAKER-1",
-                    "memo": "REFUND:TODO",
-                    "coins": [{"asset": RUNE, "amount": 50000000000}],
-                    "gas": [{"asset": "BNB.BNB", "amount": 35000}],
-                },
-                {
-                    "chain": "BNB",
-                    "from_address": "VAULT",
-                    "to_address": "STAKER-1",
-                    "memo": "REFUND:TODO",
-                    "coins": [{"asset": "BNB.BNB", "amount": 30000000000}],
-                    "gas": [{"asset": "BNB.BNB", "amount": 35000}],
-                },
-            ],
-            "fee": {
-                "coins": [{"asset": "BNB.BNB", "amount": "221464"}],
-                "pool_deduct": "100000000",
-            },
-            "event": {"code": "105", "reason": "memo can't be empty"},
-            "status": "Refund",
-        }
-        event = Event.from_dict(value)
-        self.assertEqual(event.id, 1)
-        self.assertEqual(event.type, "refund")
-        self.assertEqual(event.fee.coins[0], Coin("BNB.BNB", 221464))
-        self.assertEqual(event.fee.pool_deduct, 100000000)
-        # in_tx
-        self.assertEqual(event.in_tx.chain, "BNB")
-        self.assertEqual(event.in_tx.from_address, "STAKER-1")
-        self.assertEqual(event.in_tx.to_address, "VAULT")
-        self.assertEqual(event.in_tx.memo, "")
-        self.assertEqual(event.in_tx.coins[0].asset, RUNE)
-        self.assertEqual(event.in_tx.coins[0].amount, 50000000000)
-        self.assertEqual(event.in_tx.coins[1].asset, "BNB.BNB")
-        self.assertEqual(event.in_tx.coins[1].amount, 30000000000)
-        self.assertEqual(event.in_tx.gas[0].asset, "BNB.BNB")
-        self.assertEqual(event.in_tx.gas[0].amount, 60000)
-        # out_tx 1
-        self.assertEqual(event.out_txs[0].chain, "BNB")
-        self.assertEqual(event.out_txs[0].from_address, "VAULT")
-        self.assertEqual(event.out_txs[0].to_address, "STAKER-1")
-        self.assertEqual(event.out_txs[0].memo, "REFUND:TODO")
-        self.assertEqual(event.out_txs[0].coins[0].asset, RUNE)
-        self.assertEqual(event.out_txs[0].coins[0].amount, 50000000000)
-        self.assertEqual(event.out_txs[0].gas[0].asset, "BNB.BNB")
-        self.assertEqual(event.out_txs[0].gas[0].amount, 35000)
-        # out_tx 2
-        self.assertEqual(event.out_txs[1].chain, "BNB")
-        self.assertEqual(event.out_txs[1].from_address, "VAULT")
-        self.assertEqual(event.out_txs[1].to_address, "STAKER-1")
-        self.assertEqual(event.out_txs[1].memo, "REFUND:TODO")
-        self.assertEqual(event.out_txs[1].coins[0].asset, "BNB.BNB")
-        self.assertEqual(event.out_txs[1].coins[0].amount, 30000000000)
-        self.assertEqual(event.out_txs[1].gas[0].asset, "BNB.BNB")
-        self.assertEqual(event.out_txs[1].gas[0].amount, 35000)
-
-        self.assertEqual(event.event.code, 105)
-        self.assertEqual(event.event.reason, "memo can't be empty")
-=======
         outbound_sim_2 = Event(
             "outbound",
             [
@@ -2037,7 +1178,6 @@
         events = [outbound_2, outbound_1]
         self.assertNotEqual(sim_events, events)
         self.assertEqual(sorted(sim_events), sorted(events))
->>>>>>> e59c5ddb
 
 
 if __name__ == "__main__":
