import unittest
import json

from copy import deepcopy
from utils.common import (
    Asset,
    Transaction,
    Coin,
    get_share,
    get_rune_asset,
)
from chains.binance import Binance

RUNE = get_rune_asset()


class TestAsset(unittest.TestCase):
    def test_constructor(self):
        asset = Asset("BNB.BNB")
        self.assertEqual(asset, "BNB.BNB")
        asset = Asset("BNB")
        self.assertEqual(asset, "THOR.BNB")
        asset = Asset(RUNE)
        self.assertEqual(asset, RUNE)
        asset = Asset(RUNE)
        self.assertEqual(asset, RUNE)
        asset = Asset("BNB.LOK-3C0")
        self.assertEqual(asset, "BNB.LOK-3C0")

    def test_get_share(self):
        alloc = 50000000
        part = 149506590
        total = 50165561086
        share = get_share(part, total, alloc)
        self.assertEqual(share, 149013)

    def test_get_symbol(self):
        asset = Asset("BNB.BNB")
        self.assertEqual(asset.get_symbol(), "BNB")
        asset = Asset(RUNE)
        self.assertEqual(asset.get_symbol(), RUNE.get_symbol())
        asset = Asset("LOK-3C0")
        self.assertEqual(asset.get_symbol(), "LOK-3C0")

    def test_get_chain(self):
        asset = Asset("BNB.BNB")
        self.assertEqual(asset.get_chain(), "BNB")
        asset = Asset(RUNE)
        self.assertEqual(asset.get_chain(), RUNE.get_chain())
        asset = Asset("LOK-3C0")
        self.assertEqual(asset.get_chain(), "THOR")

    def test_is_rune(self):
        asset = Asset("BNB.BNB")
        self.assertEqual(asset.is_rune(), False)
        asset = Asset(RUNE)
        self.assertEqual(asset.is_rune(), True)
        asset = Asset("LOK-3C0")
        self.assertEqual(asset.is_rune(), False)
        asset = Asset("RUNE")
        self.assertEqual(asset.is_rune(), True)

    def test_to_json(self):
        asset = Asset("BNB.BNB")
        self.assertEqual(asset.to_json(), json.dumps("BNB.BNB"))
        asset = Asset("BNB.LOK-3C0")
        self.assertEqual(asset.to_json(), json.dumps("BNB.LOK-3C0"))
        asset = Asset(RUNE)
        self.assertEqual(asset.to_json(), json.dumps(RUNE))


class TestCoin(unittest.TestCase):
    def test_constructor(self):
        coin = Coin("BNB.BNB", 100)
        self.assertEqual(coin.asset, "BNB.BNB")
        self.assertEqual(coin.amount, 100)
        coin = Coin("BNB.BNB")
        self.assertEqual(coin.asset, "BNB.BNB")
        self.assertEqual(coin.amount, 0)
        coin = Coin(RUNE, 1000000)
        self.assertEqual(coin.amount, 1000000)
        self.assertEqual(coin.asset, RUNE)

        coin = Coin(RUNE, 400_000 * 100000000)
        c = coin.__dict__
        self.assertEqual(c["amount"], 400_000 * 100000000)
        self.assertEqual(c["asset"], RUNE)

    def test_is_zero(self):
        coin = Coin("BNB.BNB", 100)
        self.assertEqual(coin.is_zero(), False)
        coin = Coin("BNB.BNB")
        self.assertEqual(coin.is_zero(), True)
        coin = Coin(RUNE, 0)
        self.assertEqual(coin.is_zero(), True)

    def test_eq(self):
        coin1 = Coin("BNB.BNB", 100)
        coin2 = Coin("BNB.BNB")
        self.assertNotEqual(coin1, coin2)
        coin1 = Coin("BNB.BNB", 100)
        coin2 = Coin("BNB.BNB", 100)
        self.assertEqual(coin1, coin2)
        coin1 = Coin("BNB.LOK-3C0", 100)
        coin2 = Coin(RUNE, 100)
        self.assertNotEqual(coin1, coin2)
        coin1 = Coin("BNB.LOK-3C0", 100)
        coin2 = Coin("BNB.LOK-3C0", 100)
        self.assertEqual(coin1, coin2)
        coin1 = Coin("LOK-3C0", 200)
        coin2 = Coin("LOK-3C0", 200)
        self.assertEqual(coin1, coin2)
        coin1 = Coin("RUNE")
        coin2 = Coin("RUNE")
        self.assertEqual(coin1, coin2)
        # check list equality
        list1 = [Coin("RUNE", 100), Coin("RUNE", 100)]
        list2 = [Coin("RUNE", 100), Coin("RUNE", 100)]
        self.assertEqual(list1, list2)
        list1 = [Coin("RUNE", 100), Coin("RUNE", 100)]
        list2 = [Coin("RUNE", 10), Coin("RUNE", 100)]
        self.assertNotEqual(list1, list2)
        # list not sorted are NOT equal
        list1 = [Coin("RUNE", 100), Coin("BNB.BNB", 200)]
        list2 = [Coin("BNB.BNB", 200), Coin("RUNE", 100)]
        self.assertNotEqual(list1, list2)
        self.assertEqual(sorted(list1), sorted(list2))
        # check sets
        list1 = [Coin("RUNE", 100), Coin("RUNE", 100)]
        self.assertEqual(len(set(list1)), 1)
        list1 = [Coin("RUNE", 100), Coin("RUNE", 10)]
        self.assertEqual(len(set(list1)), 2)

    def test_is_rune(self):
        coin = Coin("BNB.BNB")
        self.assertEqual(coin.is_rune(), False)
        coin = Coin(RUNE)
        self.assertEqual(coin.is_rune(), True)
        coin = Coin("LOK-3C0")
        self.assertEqual(coin.is_rune(), False)
        coin = Coin("RUNE")
        self.assertEqual(coin.is_rune(), True)

    def test_to_binance_fmt(self):
        coin = Coin("BNB.BNB")
        self.assertEqual(coin.to_binance_fmt(), {"denom": "BNB", "amount": 0})
        coin = Coin("RUNE", 1000000)
        self.assertEqual(coin.to_binance_fmt(), {"denom": "RUNE", "amount": 1000000})
        coin = Coin("LOK-3C0", 1000000)
        self.assertEqual(coin.to_binance_fmt(), {"denom": "LOK-3C0", "amount": 1000000})

    def test_str(self):
        coin = Coin("BNB.BNB")
        self.assertEqual(str(coin), "0_BNB.BNB")
        coin = Coin(RUNE, 1000000)
        self.assertEqual(str(coin), "1,000,000_" + RUNE)
        coin = Coin("BNB.LOK-3C0", 1000000)
        self.assertEqual(str(coin), "1,000,000_BNB.LOK-3C0")

    def test_repr(self):
        coin = Coin("BNB.BNB")
        self.assertEqual(repr(coin), "<Coin 0_BNB.BNB>")
        coin = Coin(RUNE, 1000000)
        self.assertEqual(repr(coin), f"<Coin 1,000,000_{RUNE}>")
        coin = Coin("BNB.LOK-3C0", 1000000)
        self.assertEqual(repr(coin), "<Coin 1,000,000_BNB.LOK-3C0>")

    def test_to_json(self):
        coin = Coin("BNB.BNB")
        self.assertEqual(coin.to_json(), '{"asset": "BNB.BNB", "amount": 0}')
        coin = Coin(RUNE, 1000000)
        self.assertEqual(coin.to_json(), '{"asset": "' + RUNE + '", "amount": 1000000}')
        coin = Coin("BNB.LOK-3C0", 1000000)
        self.assertEqual(coin.to_json(), '{"asset": "BNB.LOK-3C0", "amount": 1000000}')

    def test_from_dict(self):
        value = {
            "asset": "BNB.BNB",
            "amount": 1000,
        }
        coin = Coin.from_dict(value)
        self.assertEqual(coin.asset, "BNB.BNB")
        self.assertEqual(coin.amount, 1000)
        value = {
            "asset": RUNE,
            "amount": "1000",
        }
        coin = Coin.from_dict(value)
        self.assertEqual(coin.asset, RUNE)
        self.assertEqual(coin.amount, 1000)


class TestTransaction(unittest.TestCase):
    def test_constructor(self):
        txn = Transaction(Binance.chain, "USER", "VAULT", Coin("BNB.BNB", 100), "MEMO",)
        self.assertEqual(txn.chain, "BNB")
        self.assertEqual(txn.from_address, "USER")
        self.assertEqual(txn.to_address, "VAULT")
        self.assertEqual(txn.coins[0].asset, "BNB.BNB")
        self.assertEqual(txn.coins[0].amount, 100)
        self.assertEqual(txn.memo, "MEMO")
        txn.coins = [Coin("BNB.BNB", 1000000000), Coin(RUNE, 1000000000)]
        self.assertEqual(txn.coins[0].asset, "BNB.BNB")
        self.assertEqual(txn.coins[0].amount, 1000000000)
        self.assertEqual(txn.coins[1].asset, RUNE)
        self.assertEqual(txn.coins[1].amount, 1000000000)

    def test_str(self):
        txn = Transaction(Binance.chain, "USER", "VAULT", Coin("BNB.BNB", 100), "MEMO",)
        self.assertEqual(str(txn), "Tx     USER => VAULT    | MEMO | 100_BNB.BNB")
        txn.coins = [Coin("BNB.BNB", 1000000000), Coin(RUNE, 1000000000)]
        self.assertEqual(
            str(txn),
            "Tx     USER => VAULT    | MEMO | 1,000,000,000_BNB.BNB"
            f", 1,000,000,000_{RUNE}",
        )
        txn.coins = None
        self.assertEqual(
            str(txn), "Tx     USER => VAULT    | MEMO | No Coins",
        )
        txn.gas = [Coin("BNB.BNB", 37500)]
        self.assertEqual(
            str(txn), "Tx     USER => VAULT    | MEMO | No Coins | Gas 37,500_BNB.BNB",
        )

    def test_repr(self):
        txn = Transaction(Binance.chain, "USER", "VAULT", Coin("BNB.BNB", 100), "MEMO",)
        self.assertEqual(
            repr(txn), "<Tx     USER => VAULT    | MEMO | [<Coin 100_BNB.BNB>]>"
        )
        txn.coins = [Coin("BNB.BNB", 1000000000), Coin(RUNE, 1000000000)]
        self.assertEqual(
            repr(txn),
            "<Tx     USER => VAULT    | MEMO | [<Coin 1,000,000,000_BNB.BNB>,"
            f" <Coin 1,000,000,000_{RUNE}>]>",
        )
        txn.coins = None
        self.assertEqual(
            repr(txn), "<Tx     USER => VAULT    | MEMO | No Coins>",
        )
        txn.gas = [Coin("BNB.BNB", 37500)]
        self.assertEqual(
            repr(txn),
            "<Tx     USER => VAULT    | MEMO | No Coins |"
            " Gas [<Coin 37,500_BNB.BNB>]>",
        )

    def test_is_cross_chain_stake(self):
        tx = Transaction(
            Binance.chain,
            "USER",
            "VAULT",
            Coin("BNB.BNB", 100),
            "STAKE:BNB.BNB:STAKER-1",
        )
        self.assertEqual(tx.is_cross_chain_stake(), False)
        tx = Transaction(
            "THOR", "USER", "VAULT", Coin("THOR.RUNE", 100), "STAKE:BNB.BNB:STAKER-1",
        )
        self.assertEqual(tx.is_cross_chain_stake(), True)
        tx = Transaction("THOR", "USER", "VAULT", Coin("THOR.RUNE", 100), "STAKE:",)
        self.assertEqual(tx.is_cross_chain_stake(), False)

    def test_eq(self):
        tx1 = Transaction(
            Binance.chain, "USER", "VAULT", Coin("BNB.BNB", 100), "STAKE:BNB",
        )
        tx2 = Transaction(
            Binance.chain, "USER", "VAULT", Coin("BNB.BNB", 100), "STAKE:BNB",
        )
        self.assertEqual(tx1, tx2)
        tx2.chain = "BTC"
        self.assertNotEqual(tx1, tx2)
        tx1 = Transaction(
            Binance.chain, "USER", "VAULT", [Coin("BNB.BNB", 100)], "STAKE:BNB",
        )
        tx2 = Transaction(
            Binance.chain, "USER", "VAULT", [Coin("BNB.BNB", 100)], "STAKE:BNB",
        )
        self.assertEqual(tx1, tx2)
        tx1.memo = "STAKE:BNB"
        tx2.memo = "ADD:BNB"
        self.assertNotEqual(tx1, tx2)
        tx1.memo = "STAKE"
        tx2.memo = "ADD"
        self.assertNotEqual(tx1, tx2)
        tx1.memo = ""
        tx2.memo = ""
        self.assertEqual(tx1, tx2)
        tx1.memo = "Hello"
        tx2.memo = ""
        self.assertNotEqual(tx1, tx2)
        # we ignore addresses in memo
        tx1.memo = "REFUND:ADDRESS"
        tx2.memo = "REFUND:TODO"
        self.assertNotEqual(tx1, tx2)
        # we dont ignore different assets though
        tx1.memo = "STAKE:BNB"
        tx2.memo = "STAKE:RUNE"
        self.assertNotEqual(tx1, tx2)
        tx2.memo = "STAKE:BNB"
        self.assertEqual(tx1, tx2)
        tx2.coins = [Coin("BNB.BNB", 100)]
        self.assertEqual(tx1, tx2)
        tx2.coins = [Coin("BNB.BNB", 100), Coin("RUNE", 100)]
        self.assertNotEqual(tx1, tx2)
        # different list of coins not equal
        tx1.coins = [Coin("RUNE", 200), Coin("RUNE", 100)]
        tx2.coins = [Coin("BNB.BNB", 100), Coin("RUNE", 200)]
        self.assertNotEqual(tx1, tx2)
        # coins different order tx are still equal
        tx1.coins = [Coin("RUNE", 200), Coin("BNB.BNB", 100)]
        tx2.coins = [Coin("BNB.BNB", 100), Coin("RUNE", 200)]
        self.assertEqual(tx1, tx2)
        # we ignore from / to address for equality
        tx1.to_address = "VAULT1"
        tx2.to_address = "VAULT2"
        tx1.from_address = "USER1"
        tx2.from_address = "USER2"
        self.assertNotEqual(tx1, tx2)
        # check list of transactions equality
        tx1 = Transaction(
            Binance.chain, "USER", "VAULT", [Coin("BNB.BNB", 100)], "STAKE:BNB",
        )
        tx2 = deepcopy(tx1)
        tx3 = deepcopy(tx1)
        tx4 = deepcopy(tx1)
        list1 = [tx1, tx2]
        list2 = [tx3, tx4]
        self.assertEqual(list1, list2)

        # check sort list of transactions get sorted by smallest coin
        # check list of 1 coin
        # descending order in list1
        tx1.coins = [Coin("RUNE", 200)]
        tx2.coins = [Coin("BNB.BNB", 100)]
        # ascrending order in list2
        tx3.coins = [Coin("BNB.BNB", 100)]
        tx4.coins = [Coin("RUNE", 200)]
        self.assertNotEqual(list1, list2)
        self.assertEqual(sorted(list1), list2)
        self.assertEqual(sorted(list1), sorted(list2))

        # check list of > 1 coin
        # descending order in list1
        tx1.coins = [Coin("RUNE", 200), Coin("BNB.BNB", 300)]
        tx2.coins = [Coin("BNB.BNB", 100), Coin("LOK-3C0", 500)]
        # ascrending order in list2
        tx3.coins = [Coin("BNB.BNB", 100), Coin("LOK-3C0", 500)]
        tx4.coins = [Coin("RUNE", 200), Coin("BNB.BNB", 300)]
        self.assertNotEqual(list1, list2)
        self.assertEqual(sorted(list1), list2)
        self.assertEqual(sorted(list1), sorted(list2))

        # check 1 tx with no coins
        list1 = sorted(list1)
        self.assertEqual(list1, list2)
        list1[0].coins = None
        self.assertNotEqual(list1, list2)
        list2[0].coins = None
        self.assertEqual(list1, list2)

    def test_custom_hash(self):
        txn = Transaction(
            Binance.chain,
            "USER",
            "tbnb1yxfyeda8pnlxlmx0z3cwx74w9xevspwdpzdxpj",
            Coin("BNB.BNB", 194765912),
            "REFUND:9999A5A08D8FCF942E1AAAA01AB1E521B699BA3A009FA0591C011DC1FFDC5E68",
            id="9999A5A08D8FCF942E1AAAA01AB1E521B699BA3A009FA0591C011DC1FFDC5E68",
        )
        self.assertEqual(
            txn.custom_hash(""),
            "19B8CB9B42B455F3F239CFD5017D1BCF6D193FA41F5E3F03B4762F2290469F4C",
        )
        txn.coins = None
        self.assertEqual(
            txn.custom_hash(""),
            "3F9B8A2396D1D838CB37E26165AB6430590C97F5936268618004CA1545DFAEF8",
        )
        pubkey = "thorpub1addwnpepqv7kdf473gc4jyls7hlx4rg"
        self.assertEqual(
            txn.custom_hash(pubkey),
            "3B2624E03C79DEC01E16303143DFC145DD4870F9AE522926F6694A8FAF5C948C",
        )
<<<<<<< HEAD
=======
        if DEFAULT_RUNE_ASSET == RUNE:
            self.assertEqual(
                txn.custom_hash(pubkey),
                "158D75777A5C23A5C8A39B55C0812252C0ABA9A87816D5E74BB7166EB95EDB73",
            )
>>>>>>> fa152720

    def test_to_json(self):
        txn = Transaction(
            Binance.chain, "USER", "VAULT", Coin("BNB.BNB", 100), "STAKE:BNB",
        )
        self.assertEqual(
            txn.to_json(),
            '{"id": "TODO", "chain": "BNB", "from_address": "USER", '
            '"to_address": "VAULT", "memo": "STAKE:BNB", "coins": '
            '[{"asset": "BNB.BNB", "amount": 100}], "gas": null, "fee": null}',
        )
        txn.coins = [Coin("BNB.BNB", 1000000000), Coin(RUNE, 1000000000)]
        self.assertEqual(
            txn.to_json(),
            '{"id": "TODO", "chain": "BNB", "from_address": "USER", '
            '"to_address": "VAULT", "memo": "STAKE:BNB", "coins": ['
            '{"asset": "BNB.BNB", "amount": 1000000000}, '
            '{"asset": "'
            + RUNE
            + '", "amount": 1000000000}], "gas": null, "fee": null}',
        )
        txn.coins = None
        self.assertEqual(
            txn.to_json(),
            '{"id": "TODO", "chain": "BNB", "from_address": "USER", '
            '"to_address": "VAULT", "memo": "STAKE:BNB", "coins": null, '
            '"gas": null, "fee": null}',
        )
        txn.gas = [Coin("BNB.BNB", 37500)]
        self.assertEqual(
            txn.to_json(),
            '{"id": "TODO", "chain": "BNB", "from_address": "USER", '
            '"to_address": "VAULT", "memo": "STAKE:BNB", "coins": null,'
            ' "gas": [{"asset": "BNB.BNB", "amount": 37500}], "fee": null}',
        )

    def test_from_dict(self):
        value = {
            "chain": "BNB",
            "from_address": "USER",
            "to_address": "VAULT",
            "coins": [
                {"asset": "BNB.BNB", "amount": 1000},
                {"asset": RUNE, "amount": "1000"},
            ],
            "memo": "STAKE:BNB.BNB",
        }
        txn = Transaction.from_dict(value)
        self.assertEqual(txn.chain, "BNB")
        self.assertEqual(txn.from_address, "USER")
        self.assertEqual(txn.to_address, "VAULT")
        self.assertEqual(txn.memo, "STAKE:BNB.BNB")
        self.assertEqual(txn.coins[0].asset, "BNB.BNB")
        self.assertEqual(txn.coins[0].amount, 1000)
        self.assertEqual(txn.coins[1].asset, RUNE)
        self.assertEqual(txn.coins[1].amount, 1000)
        self.assertEqual(txn.gas, None)
        value["coins"] = None
        value["gas"] = [{"asset": "BNB.BNB", "amount": "37500"}]
        txn = Transaction.from_dict(value)
        self.assertEqual(txn.chain, "BNB")
        self.assertEqual(txn.from_address, "USER")
        self.assertEqual(txn.to_address, "VAULT")
        self.assertEqual(txn.memo, "STAKE:BNB.BNB")
        self.assertEqual(txn.coins, None)
        self.assertEqual(txn.gas[0].asset, "BNB.BNB")
        self.assertEqual(txn.gas[0].amount, 37500)


if __name__ == "__main__":
    unittest.main()<|MERGE_RESOLUTION|>--- conflicted
+++ resolved
@@ -8,6 +8,7 @@
     Coin,
     get_share,
     get_rune_asset,
+    DEFAULT_RUNE_ASSET,
 )
 from chains.binance import Binance
 
@@ -383,14 +384,11 @@
             txn.custom_hash(pubkey),
             "3B2624E03C79DEC01E16303143DFC145DD4870F9AE522926F6694A8FAF5C948C",
         )
-<<<<<<< HEAD
-=======
         if DEFAULT_RUNE_ASSET == RUNE:
             self.assertEqual(
                 txn.custom_hash(pubkey),
-                "158D75777A5C23A5C8A39B55C0812252C0ABA9A87816D5E74BB7166EB95EDB73",
+                "3B2624E03C79DEC01E16303143DFC145DD4870F9AE522926F6694A8FAF5C948C",
             )
->>>>>>> fa152720
 
     def test_to_json(self):
         txn = Transaction(
