--- conflicted
+++ resolved
@@ -658,18 +658,13 @@
             out_txns = [
                 Transaction(txn.chain, address, txn.to_address, [emit], txn.memo)
             ]
-<<<<<<< HEAD
-            swap_event = SwapEvent(pool.asset, 0, trade_slip,
-                                   liquidity_fee, liquidity_fee_in_rune)
-            event = Event("swap", deepcopy(txn), out_txns, swap_event)
-=======
 
             # here we copy the txn to break references cause the tx is split in 2 events
             # and gas is handled only once
             in_txn = deepcopy(txn)
-            swap_event = SwapEvent(pool.asset, 0, trade_slip, liquidity_fee)
+            swap_event = SwapEvent(pool.asset, 0, trade_slip,
+                                   liquidity_fee, liquidity_fee_in_rune)
             event = Event("swap", in_txn, out_txns, swap_event)
->>>>>>> 92243efe
             self.events.append(event)
 
             # and we remove the gas on in_txn for the next event so we don't
@@ -692,12 +687,8 @@
             refund_event = RefundEvent(105, "refund reason message: pool is zero")
             return self.refund(in_txn, refund_event)
 
-<<<<<<< HEAD
         emit, liquidity_fee, liquidity_fee_in_rune, trade_slip, pool = self.swap(
-            txn.coins[0], asset)
-=======
-        emit, liquidity_fee, trade_slip, pool = self.swap(in_txn.coins[0], asset)
->>>>>>> 92243efe
+            in_txn.coins[0], asset)
         pools.append(pool)
 
         # check emit is non-zero and is not less than the target trade
@@ -722,15 +713,9 @@
         ]
 
         # generate event for SWAP transaction
-<<<<<<< HEAD
         swap_event = SwapEvent(pool.asset, target_trade, trade_slip,
                                liquidity_fee, liquidity_fee_in_rune)
-        event = Event("swap", txn, out_txns, swap_event)
-=======
-        swap_event = SwapEvent(pool.asset, target_trade, trade_slip, liquidity_fee)
-
         event = Event("swap", in_txn, out_txns, swap_event)
->>>>>>> 92243efe
         self.events.append(event)
 
         return out_txns
