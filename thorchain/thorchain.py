--- conflicted
+++ resolved
@@ -1218,10 +1218,7 @@
 
             rune_amt += staker.pending_rune
             staker.pending_rune = 0
-<<<<<<< HEAD
-=======
-
->>>>>>> 7005c4a7
+
         units = self._calc_stake_units(
             self.rune_balance,
             self.asset_balance,
@@ -1267,11 +1264,7 @@
         A = float(A)
         r = float(r)
         a = float(a)
-<<<<<<< HEAD
-        if R == 0.0 or A == 0.0 or P == 0:
-=======
         if R == 0.0 or A == 0.0:
->>>>>>> 7005c4a7
             return int(r)
         slipAdjustment = 1 - abs((R * a - r * A) / ((2 * r + R) * (a + A)))
         units = (P * (a * R + A * r)) / (2 * A * R)
