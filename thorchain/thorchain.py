--- conflicted
+++ resolved
@@ -291,12 +291,8 @@
         rune_fee = self.get_rune_fee(chain)
         gas_asset = self.get_gas_asset(chain)
         pool = self.get_pool(gas_asset)
-<<<<<<< HEAD
-        amount = pool.get_rune_in_asset(int(rune_fee / 2))
-=======
         if chain == "BTC":
             amount = int(self.tx_rate * 3 / 2) * self.estimate_size
->>>>>>> 16fe54e4
         if chain == "BNB":
             amount = pool.get_rune_in_asset(int(rune_fee / 3))
         return Coin(gas_asset, amount)
@@ -350,35 +346,6 @@
 
                 else:
                     pool = self.get_pool(coin.asset)
-<<<<<<< HEAD
-                    asset_fee = pool.get_rune_in_asset(rune_fee)
-                    if coin.amount <= asset_fee:
-                        asset_fee = coin.amount
-                        rune_fee = pool.get_asset_in_rune(asset_fee)
-
-                    coin.amount -= asset_fee
-                    pool.add(0, asset_fee)
-
-                    pool_deduct = rune_fee
-                    if rune_fee > pool.rune_balance:
-                        pool_deduct = pool.rune_balance
-
-                    if pool.rune_balance >= rune_fee:
-                        pool.sub(rune_fee, 0)
-                    self.set_pool(pool)
-
-                    if pool_deduct > 0 or asset_fee > 0:
-                        # add fee event
-                        event = Event(
-                            "fee",
-                            [
-                                {"tx_id": in_tx.id},
-                                {"coins": f"{asset_fee} {coin.asset}"},
-                                {"pool_deduct": pool_deduct},
-                            ],
-                        )
-                        self.events.append(event)
-=======
                     asset_fee = 0
                     if pool.status == "Staged":
                         rune_fee = 0
@@ -416,7 +383,6 @@
                                 ],
                             )
                             self.events.append(event)
->>>>>>> 16fe54e4
                     if coin.amount > 0:
                         tx.fee = Coin(coin.asset, asset_fee)
                         outbounds.append(tx)
@@ -549,7 +515,11 @@
 
             out_txs.append(
                 Transaction(
-                    tx.chain, tx.to_address, tx.from_address, [coin], f"REFUND:{tx.id}",
+                    tx.chain,
+                    tx.to_address,
+                    tx.from_address,
+                    [coin],
+                    f"REFUND:{tx.id}",
                 )
             )
 
@@ -557,7 +527,8 @@
 
         # generate event REFUND for the transaction
         event = Event(
-            "refund", [{"code": code}, {"reason": reason}, *in_tx.get_attributes()],
+            "refund",
+            [{"code": code}, {"reason": reason}, *in_tx.get_attributes()],
         )
 
         if tx.chain == "THOR":
@@ -834,18 +805,6 @@
                 coin.amount = 0
 
         pool = self.get_pool(asset)
-<<<<<<< HEAD
-        staker = pool.get_staker(tx.from_address)
-        if staker.is_zero():
-            return self.refund(tx, 108, "fail swap, invalid balance")
-
-        # calculate gas prior to update pool in case we empty the pool
-        # and need to subtract
-        gas = self.get_gas(asset.get_chain(), tx)
-        max_gas = self.get_max_gas(asset.get_chain())
-        tx_rune_gas = self.get_gas(RUNE.get_chain(), tx)
-        gas_pool = self.get_pool(gas.asset)
-=======
         lp = pool.get_liquidity_provider(tx.from_address)
         if lp.is_zero():
             # FIXME real world message
@@ -853,27 +812,21 @@
 
         # calculate gas prior to update pool in case we empty the pool
         # and need to subtract
-        gas = self.get_gas(asset.get_chain())
+        gas = self.get_gas(asset.get_chain(), tx)
         # get the fee that are supposed to be charged, this will only be
         # used if it is the last withdraw
         dynamic_fee = pool.get_rune_in_asset(self.get_rune_fee(asset.get_chain())) / 2
-        tx_rune_gas = self.get_gas(RUNE.get_chain())
->>>>>>> 16fe54e4
+        tx_rune_gas = self.get_gas(RUNE.get_chain(), tx)
 
         withdraw_units, rune_amt, asset_amt = pool.withdraw(
             tx.from_address, withdraw_basis_points
         )
 
-<<<<<<< HEAD
-        # if this is our last staker of bnb, subtract a little BNB for gas.
-        if pool.total_units == 0 and pool == gas_pool:
-=======
         # if this is our last liquidity provider of bnb, subtract a little BNB for gas.
         emit_asset = asset_amt
         outbound_asset_amt = asset_amt
         self.estimate_size = 192
         if pool.total_units == 0:
->>>>>>> 16fe54e4
             if pool.asset.is_bnb():
                 gas_amt = gas.amount
                 if RUNE.get_chain() == "BNB":
@@ -881,16 +834,9 @@
                 outbound_asset_amt -= gas_amt
                 emit_asset -= gas_amt
                 pool.asset_balance += gas_amt
-<<<<<<< HEAD
-            # if BTC or ETH we take max gas out
-            elif pool.asset.is_eth() or pool.asset.is_btc():
-                asset_amt -= max_gas.amount
-                pool.asset_balance += max_gas.amount
-
-=======
                 asset_amt -= gas_amt
             elif pool.asset.is_eth():
-                gas = self.get_gas(asset.get_chain())
+                gas = self.get_gas(asset.get_chain(), tx)
                 outbound_asset_amt -= int(dynamic_fee)
                 pool.asset_balance += dynamic_fee
             elif pool.asset.is_btc():
@@ -904,7 +850,6 @@
                 outbound_asset_amt -= int(estimate_gas_asset)
                 pool.asset_balance += dynamic_fee
                 asset_amt -= int(dynamic_fee)
->>>>>>> 16fe54e4
         self.set_pool(pool)
 
         # get from address VAULT cross chain
@@ -1387,7 +1332,10 @@
         lp.pending_rune = 0
         lp.pending_asset = 0
         units = self._calc_liquidity_units(
-            self.rune_balance, self.asset_balance, rune_amt, asset_amt,
+            self.rune_balance,
+            self.asset_balance,
+            rune_amt,
+            asset_amt,
         )
 
         self.add(rune_amt, asset_amt)
