--- conflicted
+++ resolved
@@ -622,12 +622,7 @@
         MEMO: STAKE:<asset(req)>
         """
         # parse memo
-<<<<<<< HEAD
-
-        parts = txn.memo.split(":")
-=======
         parts = tx.memo.split(":")
->>>>>>> 65957a9c
         if len(parts) < 2:
             if tx.memo == "":
                 return self.refund(tx, 105, "memo can't be empty")
