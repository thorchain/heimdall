--- conflicted
+++ resolved
@@ -773,15 +773,11 @@
         withdraw_units, rune_amt, asset_amt = pool.withdraw(
             tx.from_address, withdraw_basis_points
         )
-<<<<<<< HEAD
+
+        # if this is our last liquidity provider of bnb, subtract a little BNB for gas.
         emit_asset = asset_amt
         outbound_asset_amt = asset_amt
         self.estimateSize = 220
-        # if this is our last staker of bnb, subtract a little BNB for gas.
-=======
-
-        # if this is our last liquidity provider of bnb, subtract a little BNB for gas.
->>>>>>> cbd2ccfc
         if pool.total_units == 0:
             if pool.asset.is_bnb():
                 gas_amt = gas.amount
