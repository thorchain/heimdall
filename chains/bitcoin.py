--- conflicted
+++ resolved
@@ -81,12 +81,7 @@
         }
         result = self.post("/", payload)
         if result.get("error"):
-<<<<<<< HEAD
-            logging.error(result["error"])
-            raise (result["error"])
-=======
             raise result["error"]
->>>>>>> 30c31cc9
         return result["result"]
 
     def set_vault_address(self, addr):
@@ -108,8 +103,6 @@
         """
         return self.call("getblockhash", int(block_height))
 
-<<<<<<< HEAD
-=======
     def get_block_stats(self, block_height=None):
         """
         Get the block hash for a height
@@ -118,7 +111,6 @@
             block_height = self.get_block_height()
         return self.call("getblockstats", int(block_height))
 
->>>>>>> 30c31cc9
     def wait_for_blocks(self, count):
         """
         Wait for the given number of blocks
