import time
import logging
import json
import requests

from web3 import Web3, HTTPProvider
from web3.middleware import geth_poa_middleware
from solcx import compile_files, install_solc
from eth_keys import KeyAPI
from eth_utils import keccak
from utils.common import Coin, get_rune_asset, Asset
from chains.aliases import aliases_eth, get_aliases, get_alias_address
from chains.chain import GenericChain

RUNE = get_rune_asset()


def calculate_gas(msg):
    return MockEthereum.default_gas + MockEthereum.gas_per_byte * len(msg)


class MockEthereum:
    """
    An client implementation for a localnet/rinkebye/ropston Ethereum server
    """

    default_gas = 21000
    gas_per_byte = 68
    gas_price = 1
    passphrase = "the-passphrase"
    zero_address = "ETH-0x0000000000000000000000000000000000000000"
    seed = "SEED"
    stake = "STAKE"
    eth = "ETH."
    tokens = dict()

    private_keys = [
        "ef235aacf90d9f4aadd8c92e4b2562e1d9eb97f0df9ba3b508258739cb013db2",
        "289c2857d4598e37fb9647507e47a309d6133539bf21a8b9cb6df88fd5232032",
        "e810f1d7d6691b4a7a73476f3543bd87d601f9a53e7faf670eac2c5b517d83bf",
        "a96e62ed3955e65be32703f12d87b6b5cf26039ecfa948dc5107a495418e5330",
        "9294f4d108465fd293f7fe299e6923ef71a77f2cb1eb6d4394839c64ec25d5c0",
    ]

    def __init__(self, base_url, eth_address):
        self.url = base_url
        self.web3 = Web3(HTTPProvider(base_url))
        self.web3.middleware_onion.inject(geth_poa_middleware, layer=0)
        for key in self.private_keys:
            logging.info(f"{self.web3.geth.personal.list_accounts()}")
            payload = json.dumps(
                {"method": "personal_importRawKey", "params": [key, self.passphrase]}
            )
            headers = {"content-type": "application/json", "cache-control": "no-cache"}
            try:
                requests.request("POST", base_url, data=payload, headers=headers)
            except requests.exceptions.RequestException as e:
                logging.error(f"{e}")
        self.accounts = self.web3.geth.personal.list_accounts()
        logging.info(f"{self.accounts}")
        self.web3.eth.defaultAccount = self.accounts[1]
        self.web3.geth.personal.unlock_account(self.web3.eth.defaultAccount, self.passphrase)
        self.wait_for_node()
        tx = self.web3.eth.getTransactionByBlock(2, 0)
        receipt = self.web3.eth.getTransactionReceipt(tx.hash)
        abi = json.load(open("data/vault.json"))
        self.vault = self.web3.eth.contract(address=receipt.contractAddress, abi=abi)
        token = self.deploy_token()
        symbol = token.functions.symbol().call()
        self.tokens[symbol+"-"+token.address] = token

    @classmethod
    def get_address_from_pubkey(cls, pubkey):
        """
        Get Ethereum address for a specific hrp (human readable part)
        bech32 encoded from a public key(secp256k1).

        :param string pubkey: public key
        :returns: string 0x encoded address
        """
        eth_pubkey = KeyAPI.PublicKey.from_compressed_bytes(pubkey)
        return eth_pubkey.to_address()

    def set_vault_address(self, addr):
        """
        Set the vault eth address
        """
        aliases_eth["VAULT"] = addr

    def get_block_height(self):
        """
        Get the current block height of Ethereum localnet
        """
        block = self.web3.eth.getBlock("latest")
        return block["number"]

    def deploy_token(self):
        abi = json.load(open("data/token.json"))
        bytecode = open("data/bytecode.txt", "r").read()
        token = self.web3.eth.contract(abi=abi, bytecode=bytecode)
        tx_hash = token.constructor().transact()
        receipt = self.web3.eth.waitForTransactionReceipt(tx_hash)
        logging.info(f"{receipt.contractAddress}")
        return self.web3.eth.contract(address=receipt.contractAddress, abi=abi)

    def get_block_hash(self, block_height):
        """
        Get the block hash for a height
        """
        block = self.web3.eth.getBlock(block_height)
        return block["hash"].hex()

    def set_block(self, block_height):
        """
        Set head for reorg
        """
        payload = json.dumps({"method": "debug_setHead", "params": [block_height]})
        headers = {"content-type": "application/json", "cache-control": "no-cache"}
        try:
            requests.request("POST", self.url, data=payload, headers=headers)
        except requests.exceptions.RequestException as e:
            logging.error(f"{e}")

    def get_balance(self, address):
        """
        Get ETH balance for an address
        """
        return self.web3.eth.getBalance(Web3.toChecksumAddress(address), "latest")

    def wait_for_node(self):
        """
        Ethereum pow localnet node is started with directly mining 4 blocks
        to be able to start handling transactions.
        It can take a while depending on the machine specs so we retry.
        """
        current_height = self.get_block_height()
        while current_height < 2:
            current_height = self.get_block_height()

    def transfer(self, txn):
        """
        Make a transaction/transfer on localnet Ethereum
        """
        if not isinstance(txn.coins, list):
            txn.coins = [txn.coins]

        if txn.to_address in get_aliases():
            txn.to_address = get_alias_address(txn.chain, txn.to_address)

        if txn.from_address in get_aliases():
            txn.from_address = get_alias_address(txn.chain, txn.from_address)

        # update memo with actual address (over alias name)
        for alias in get_aliases():
            chain = txn.chain
            asset = txn.get_asset_from_memo()
            if asset:
                chain = asset.get_chain()
            # we use RUNE BNB address to identify a cross chain stake
            if txn.memo.startswith(self.stake):
                chain = RUNE.get_chain()
            addr = get_alias_address(chain, alias)
            txn.memo = txn.memo.replace(alias, addr)

        for account in self.web3.eth.accounts:
            if account == Web3.toChecksumAddress(txn.from_address):
                #self.web3.geth.personal.unlock_account(account, self.passphrase)
                self.web3.eth.defaultAccount = account

        if txn.memo == self.seed:
            if txn.coins[0].asset.get_symbol() == self.zero_address:
                tx = {
                    "from": Web3.toChecksumAddress(txn.from_address),
                    "to": Web3.toChecksumAddress(txn.to_address),
                    "value": txn.coins[0].amount,
                    "data": "0x" + txn.memo.encode().hex(),
                    "gas": calculate_gas(txn.memo),
                }
                tx_hash = self.web3.geth.personal.send_transaction(tx, self.passphrase)
            else:
                tx_hash = (
                    self.tokens[txn.coins[0].asset.get_symbol()].functions()
                    .transfer(
                        Web3.toChecksumAddress(txn.to_address), txn.coins[0].amount
                    )
                    .transact()
                )
        else:
            parts = txn.memo.split("-")
            if len(parts) != 2:
                logging.error(f"incorrect ETH txn memo")
            tx_hash = (
                self.vault.functions()
                .deposit(
                    Web3.toChecksumAddress(parts[1]), txn.coins[0].amount, parts[0]
                )
                .transact()
            )

        receipt = self.web3.eth.waitForTransactionReceipt(tx_hash)
<<<<<<< HEAD
        txn.id = receipt.transactionHash.hex()[2:]
        txn.gas = [Coin("ETH.ETH-0x0000000000000000000000000000000000000000", receipt.cumulativeGasUsed * self.gas_price)]
        logging.info(f"gas {txn.memo} {receipt.cumulativeGasUsed}")
=======
        txn.id = receipt["transactionHash"].hex()[2:].upper()
        txn.gas = [Coin("ETH.ETH", receipt["cumulativeGasUsed"] * self.gas_price)]
>>>>>>> 1bb2bd96


class Ethereum(GenericChain):
    """
    A local simple implementation of Ethereum chain
    """

    name = "Ethereum"
    chain = "ETH"
    coin = Asset("ETH.ETH-0x0000000000000000000000000000000000000000")

    @classmethod
    def _calculate_gas(cls, pool, txn):
        """
        Calculate gas according to RUNE thorchain fee
        1 RUNE / 2 in ETH value
        """
        return Coin(cls.coin, calculate_gas("") * MockEthereum.gas_price)<|MERGE_RESOLUTION|>--- conflicted
+++ resolved
@@ -198,14 +198,9 @@
             )
 
         receipt = self.web3.eth.waitForTransactionReceipt(tx_hash)
-<<<<<<< HEAD
-        txn.id = receipt.transactionHash.hex()[2:]
+        txn.id = receipt.transactionHash.hex()[2:].upper()
         txn.gas = [Coin("ETH.ETH-0x0000000000000000000000000000000000000000", receipt.cumulativeGasUsed * self.gas_price)]
         logging.info(f"gas {txn.memo} {receipt.cumulativeGasUsed}")
-=======
-        txn.id = receipt["transactionHash"].hex()[2:].upper()
-        txn.gas = [Coin("ETH.ETH", receipt["cumulativeGasUsed"] * self.gas_price)]
->>>>>>> 1bb2bd96
 
 
 class Ethereum(GenericChain):
