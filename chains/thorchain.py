import base64
import hashlib
import os
import json
import logging
import requests

import ecdsa

from utils.segwit_addr import address_from_public_key
from utils.common import HttpClient, Coin, Asset
from chains.aliases import get_alias_address, get_aliases, get_alias
from chains.chain import GenericChain
from chains.account import Account

# Init logging
logging.basicConfig(
    format="%(asctime)s | %(levelname).4s | %(message)s",
    level=os.environ.get("LOGLEVEL", "INFO"),
)


# wallet helper functions
# Thanks to https://github.com/hukkinj1/cosmospy
def generate_wallet():
    privkey = ecdsa.SigningKey.generate(curve=ecdsa.SECP256k1).to_string().hex()
    pubkey = privkey_to_pubkey(privkey)
    address = address_from_public_key(pubkey)
    return {"private_key": privkey, "public_key": pubkey, "address": address}


def privkey_to_pubkey(privkey):
    privkey_obj = ecdsa.SigningKey.from_string(
        bytes.fromhex(privkey), curve=ecdsa.SECP256k1
    )
    pubkey_obj = privkey_obj.get_verifying_key()
    return pubkey_obj.to_string("compressed").hex()


def privkey_to_address(privkey):
    pubkey = privkey_to_pubkey(privkey)
    return address_from_public_key(pubkey)


class MockThorchain(HttpClient):
    """
    A local simple implementation of thorchain chain
    """

    chain = "THOR"
    private_keys = {
        # vintage announce rapid clip spare stomach matter camp noble habit
        # beef amateur chimney time fuel machine culture end toe oval isolate
        # laptop solar gift
        "USER-1": "8c9ae14956daa9854fea2e33c0a50e039d5943de142d1153ceb9ea8c671b04dc",
        # discover blue crunch cart club fish airport crazy roast hybrid scheme
        # picnic veteran mango beach narrow luxury glory dynamic crawl symbol
        # win sell dress
        "PROVIDER-1": "f65ebc1bdb78067923bb9e839360e2925478780779c8caf69c0b45f80e9c1501",
        # sock true leave evil budget lonely foster danger reopen anxiety dash
        # naive list advance unhappy trust inmate culture bounce museum light
        # more pear story
        "PROVIDER-2": "e00609419daa4a0e9e9668921bf0b746e1c72090a6a0ce2206f3abcb56b8c1d1",
    }

    def get_balance(self, address, asset=Asset("THOR.RUNE")):
        """
        Get THOR balance for an address
        """
        if "VAULT" == get_alias("THOR", address):
            balance = self.fetch("/thorchain/balance/module/asgard")
            for coin in balance:
                if coin["denom"] == asset.get_symbol().lower():
                    return int(coin["amount"])
        else:
            balance = self.fetch("/auth/accounts/" + address)
            for coin in balance["result"]["value"]["coins"]:
                if coin["denom"] == asset.get_symbol().lower():
                    return int(coin["amount"])
        return 0

    def transfer(self, txns):
        if not isinstance(txns, list):
            txns = [txns]

        for txn in txns:
            if not isinstance(txn.coins, list):
                txn.coins = [txn.coins]

            name = txn.from_address
            txn.gas = [Coin("THOR.RUNE", 100000000)]
            if txn.from_address in get_aliases():
                txn.from_address = get_alias_address(txn.chain, txn.from_address)
            if txn.to_address in get_aliases():
                txn.to_address = get_alias_address(txn.chain, txn.to_address)

            # update memo with actual address (over alias name)
            for alias in get_aliases():
                chain = txn.chain
                asset = txn.get_asset_from_memo()
                if asset:
                    chain = asset.get_chain()
                addr = get_alias_address(chain, alias)
                txn.memo = txn.memo.replace(alias, addr)

            acct = self._get_account(txn.from_address)

            payload = {
                "coins": [coin.to_thorchain_fmt() for coin in txn.coins],
                "memo": txn.memo,
                "base_req": {"chain_id": "thorchain", "from": txn.from_address},
            }

            payload = self.post("/thorchain/native/tx", payload)
            msgs = payload["value"]["msg"]
            fee = payload["value"]["fee"]
            acct_num = acct["result"]["value"]["account_number"]
            seq = acct["result"]["value"]["sequence"]
            sig = self._sign(
                name, self._get_sign_message("thorchain", acct_num, fee, seq, msgs)
            )
            pushable = self.get_pushable(name, msgs, sig, fee, acct_num, seq)
            result = self.send(pushable)
            txn.id = result["txhash"]

    def send(self, payload):
        resp = requests.post(self.get_url("/txs"), data=payload)
        resp.raise_for_status()
        return resp.json()

    def get_pushable(self, name, msgs, sig, fee, acct_num, seq) -> str:
        pubkey = privkey_to_pubkey(self.private_keys[name])
        base64_pubkey = base64.b64encode(bytes.fromhex(pubkey)).decode("utf-8")
        pushable_tx = {
            "tx": {
                "msg": msgs,
                "fee": fee,
                "memo": "",
                "signatures": [
                    {
                        "signature": sig,
                        "pub_key": {
                            "type": "tendermint/PubKeySecp256k1",
                            "value": base64_pubkey,
                        },
                        "account_number": str(acct_num),
                        "sequence": str(seq),
                    }
                ],
            },
            "mode": "sync",
        }
        return json.dumps(pushable_tx, separators=(",", ":"))

    def _sign(self, name, body):
        message_str = json.dumps(body, separators=(",", ":"), sort_keys=True)
        message_bytes = message_str.encode("utf-8")

        privkey = ecdsa.SigningKey.from_string(
            bytes.fromhex(self.private_keys[name]), curve=ecdsa.SECP256k1
        )
        signature_compact = privkey.sign_deterministic(
            message_bytes,
            hashfunc=hashlib.sha256,
            sigencode=ecdsa.util.sigencode_string_canonize,
        )

        signature_base64_str = base64.b64encode(signature_compact).decode("utf-8")
        return signature_base64_str

    def _get_sign_message(self, chain_id, acct_num, fee, seq, msgs):
        return {
            "chain_id": chain_id,
            "account_number": str(acct_num),
            "fee": fee,
            "memo": "",
            "sequence": str(seq),
            "msgs": msgs,
        }

    def _get_account(self, address):
        return self.fetch("/auth/accounts/" + address)


class Thorchain(GenericChain):
    """
    A local simple implementation of thorchain chain
    """

    name = "THORChain"
    chain = "THOR"
    coin = Asset("THOR.RUNE")

    def __init__(self):
        super().__init__()

        # seeding the users, these seeds are established in build/scripts/genesis.sh
<<<<<<< HEAD
        acct = Account("tthor1j08ys4ct2hzzc2hcz6h2hgrvlmsjynawtaa5zs")
        acct.add(Coin(self.coin, 5000000000000))
        self.set_account(acct)

        acct = Account("tthor1zupk5lmc84r2dh738a9g3zscavannjy3nzplwt")
        acct.add(Coin(self.coin, 25000000000100))
        self.set_account(acct)

        acct = Account("tthor1qqnde7kqe5sf96j6zf8jpzwr44dh4gkddurry6")
=======
        acct = Account("tthor1z63f3mzwv3g75az80xwmhrawdqcjpaekk0kd54")
        acct.add(Coin(self.coin, 5000000000000))
        self.set_account(acct)

        acct = Account("tthor1wz78qmrkplrdhy37tw0tnvn0tkm5pqd6zdp257")
        acct.add(Coin(self.coin, 25000000000100))
        self.set_account(acct)

        acct = Account("tthor1xwusttz86hqfuk5z7amcgqsg7vp6g8zhsp5lu2")
>>>>>>> 16fe54e4
        acct.add(Coin(self.coin, 5090000000000))
        self.set_account(acct)

    @classmethod
    def _calculate_gas(cls, pool, txn):
        """
        With given coin set, calculates the gas owed
        """
        return Coin(cls.coin, 100000000)<|MERGE_RESOLUTION|>--- conflicted
+++ resolved
@@ -195,17 +195,6 @@
         super().__init__()
 
         # seeding the users, these seeds are established in build/scripts/genesis.sh
-<<<<<<< HEAD
-        acct = Account("tthor1j08ys4ct2hzzc2hcz6h2hgrvlmsjynawtaa5zs")
-        acct.add(Coin(self.coin, 5000000000000))
-        self.set_account(acct)
-
-        acct = Account("tthor1zupk5lmc84r2dh738a9g3zscavannjy3nzplwt")
-        acct.add(Coin(self.coin, 25000000000100))
-        self.set_account(acct)
-
-        acct = Account("tthor1qqnde7kqe5sf96j6zf8jpzwr44dh4gkddurry6")
-=======
         acct = Account("tthor1z63f3mzwv3g75az80xwmhrawdqcjpaekk0kd54")
         acct.add(Coin(self.coin, 5000000000000))
         self.set_account(acct)
@@ -215,7 +204,6 @@
         self.set_account(acct)
 
         acct = Account("tthor1xwusttz86hqfuk5z7amcgqsg7vp6g8zhsp5lu2")
->>>>>>> 16fe54e4
         acct.add(Coin(self.coin, 5090000000000))
         self.set_account(acct)
 
