--- conflicted
+++ resolved
@@ -6,21 +6,12 @@
                 "pool": "BNB.BNB"
             },
             {
-<<<<<<< HEAD
-            "pool_status": "Enabled"
-            }
-        ]
-    },
-    {
-        "type": "stake",
-=======
                 "pool_status": "Available"
             }
         ]
     },
     {
         "type": "add_liquidity",
->>>>>>> d827922f
         "attributes": [
             {
                 "pool": "BNB.BNB"
@@ -76,25 +67,66 @@
         ]
     },
     {
-<<<<<<< HEAD
+        "type": "add_liquidity",
+        "attributes": [
+            {
+                "pool": "BTC.BTC"
+            },
+            {
+                "liquidity_provider_units": "50000000000"
+            },
+            {
+                "rune_address": "PROVIDER-1"
+            },
+            {
+                "rune_amount": "50000000000"
+            },
+            {
+                "asset_amount": "150000000"
+            },
+            {
+                "asset_address": "PROVIDER-1"
+            },
+            {
+                "BTC_txid": "TODO"
+            },
+            {
+                "THOR_txid": "TODO"
+            }
+        ]
+    },
+    {
+        "type": "rewards",
+        "attributes": [
+            {
+                "bond_reward": "5"
+            }
+        ]
+    },
+    {
+        "type": "rewards",
+        "attributes": [
+            {
+                "bond_reward": "8"
+            }
+        ]
+    },
+    {
         "type": "pool",
         "attributes": [
             {
-                "pool": "BTC.BTC"
-            },
-            {
-            "pool_status": "Enabled"
-            }
-        ]
-    },
-    {
-        "type": "stake",
-=======
+                "pool": "BCH.BCH"
+            },
+            {
+                "pool_status": "Available"
+            }
+        ]
+    },
+    {
         "type": "add_liquidity",
->>>>>>> d827922f
-        "attributes": [
-            {
-                "pool": "BTC.BTC"
+        "attributes": [
+            {
+                "pool": "BCH.BCH"
             },
             {
                 "liquidity_provider_units": "50000000000"
@@ -112,7 +144,7 @@
                 "asset_address": "PROVIDER-1"
             },
             {
-                "BTC_txid": "TODO"
+                "BCH_txid": "TODO"
             },
             {
                 "THOR_txid": "TODO"
@@ -123,7 +155,7 @@
         "type": "rewards",
         "attributes": [
             {
-                "bond_reward": "5"
+                "bond_reward": "8"
             }
         ]
     },
@@ -131,96 +163,12 @@
         "type": "rewards",
         "attributes": [
             {
-                "bond_reward": "8"
+                "bond_reward": "11"
             }
         ]
     },
     {
         "type": "pool",
-<<<<<<< HEAD
-        "attributes": [
-            {
-                "pool": "ETH.ETH"
-            },
-            {
-            "pool_status": "Enabled"
-            }
-        ]
-    },
-    {
-        "type": "stake",
-=======
->>>>>>> d827922f
-        "attributes": [
-            {
-                "pool": "BCH.BCH"
-            },
-            {
-                "pool_status": "Available"
-            }
-        ]
-    },
-    {
-        "type": "add_liquidity",
-        "attributes": [
-            {
-                "pool": "BCH.BCH"
-            },
-            {
-                "liquidity_provider_units": "50000000000"
-            },
-            {
-                "rune_address": "PROVIDER-1"
-            },
-            {
-                "rune_amount": "50000000000"
-            },
-            {
-                "asset_amount": "150000000"
-            },
-            {
-                "asset_address": "PROVIDER-1"
-            },
-            {
-                "BCH_txid": "TODO"
-            },
-            {
-                "THOR_txid": "TODO"
-            }
-        ]
-    },
-    {
-        "type": "rewards",
-        "attributes": [
-            {
-                "bond_reward": "8"
-            }
-        ]
-    },
-    {
-        "type": "rewards",
-        "attributes": [
-            {
-                "bond_reward": "11"
-            }
-        ]
-    },
-    {
-        "type": "pool",
-<<<<<<< HEAD
-        "attributes": [
-            {
-                "pool": "BNB.LOK-3C0"
-            },
-            {
-            "pool_status": "Enabled"
-            }
-        ]
-    },
-    {
-        "type": "stake",
-=======
->>>>>>> d827922f
         "attributes": [
             {
                 "pool": "LTC.LTC"
