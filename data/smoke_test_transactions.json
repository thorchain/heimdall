--- conflicted
+++ resolved
@@ -40,7 +40,6 @@
     {
         "chain": "BNB",
         "from_address": "MASTER",
-<<<<<<< HEAD
         "to_address": "USER-1",
         "memo": "SEED",
         "coins": [
@@ -62,10 +61,7 @@
     {
         "chain": "BNB",
         "from_address": "MASTER",
-        "to_address": "STAKER-1",
-=======
         "to_address": "PROVIDER-1",
->>>>>>> 16fe54e4
         "memo": "SEED",
         "coins": [
             {
@@ -91,12 +87,11 @@
         "coins": [
             {
                 "asset": "BNB.BNB",
-                "amount": 200000000
-            },
-            {
-                "asset": "BNB.RUNE-67C",
-<<<<<<< HEAD
-                "amount": 150000000001
+                "amount": 600000000
+            },
+            {
+                "asset": "BNB.RUNE-67C",
+                "amount": 200000000001
             },
             {
                 "asset": "BNB.LOK-3C0",
@@ -108,289 +103,481 @@
     {
         "chain": "BNB",
         "from_address": "MASTER",
+        "to_address": "PROVIDER-2",
+        "memo": "SEED",
+        "coins": [
+            {
+                "asset": "BNB.BNB",
+                "amount": 200000000
+            },
+            {
+                "asset": "BNB.RUNE-67C",
+                "amount": 51000000000
+            },
+            {
+                "asset": "BNB.LOK-3C0",
+                "amount": 10000000000
+            }
+        ],
+        "gas": null
+    },
+    {
+        "chain": "BTC",
+        "from_address": "MASTER",
+        "to_address": "USER-1",
+        "memo": "SEED",
+        "coins": [
+            {
+                "asset": "BTC.BTC",
+                "amount": 200000000
+            }
+        ],
+        "gas": null
+    },
+    {
+        "chain": "BTC",
+        "from_address": "MASTER",
+        "to_address": "PROVIDER-1",
+        "memo": "SEED",
+        "coins": [
+            {
+                "asset": "BTC.BTC",
+                "amount": 200000000
+            }
+        ],
+        "gas": null
+    },
+    {
+        "chain": "BTC",
+        "from_address": "MASTER",
+        "to_address": "PROVIDER-2",
+        "memo": "SEED",
+        "coins": [
+            {
+                "asset": "BTC.BTC",
+                "amount": 200000000
+            }
+        ],
+        "gas": null
+    },
+    {
+        "chain": "ETH",
+        "from_address": "MASTER",
+        "to_address": "USER-1",
+        "memo": "SEED",
+        "coins": [
+            {
+                "asset": "ETH.ETH",
+                "amount": 40000000000000
+            }
+        ],
+        "gas": null
+    },
+    {
+        "chain": "ETH",
+        "from_address": "MASTER",
+        "to_address": "PROVIDER-1",
+        "memo": "SEED",
+        "coins": [
+            {
+                "asset": "ETH.ETH",
+                "amount": 40000000000000
+            }
+        ],
+        "gas": null
+    },
+    {
+        "chain": "ETH",
+        "from_address": "MASTER",
+        "to_address": "USER-1",
+        "memo": "SEED",
+        "coins": [
+            {
+                "asset": "ETH.TKN-0X40BCD4DB8889A8BF0B1391D0C819DCD9627F9D0A",
+                "amount": 40000000000000
+            }
+        ],
+        "gas": null
+    },
+    {
+        "chain": "ETH",
+        "from_address": "MASTER",
         "to_address": "STAKER-1",
         "memo": "SEED",
         "coins": [
             {
-                "asset": "BNB.BNB",
-                "amount": 600000000
-            },
-            {
-                "asset": "BNB.RUNE-67C",
-=======
->>>>>>> 16fe54e4
-                "amount": 200000000001
-            },
+                "asset": "ETH.TKN-0X40BCD4DB8889A8BF0B1391D0C819DCD9627F9D0A",
+                "amount": 40000000000000
+            }
+        ],
+        "gas": null
+    },
+    {
+        "chain": "BNB",
+        "from_address": "CONTRIB",
+        "to_address": "VAULT",
+        "memo": "RESERVE",
+        "coins": [
+            {
+                "asset": "BNB.RUNE-67C",
+                "amount": 4000000000000000
+            }
+        ],
+        "gas": null
+    },
+    {
+        "chain": "BNB",
+        "from_address": "PROVIDER-1",
+        "to_address": "VAULT",
+        "memo": "STAKE:BNB.BNB",
+        "coins": [
+            {
+                "asset": "BNB.BNB",
+                "amount": 150000000
+            },
+            {
+                "asset": "BNB.RUNE-67C",
+                "amount": 50000000000
+            }
+        ],
+        "gas": null
+    },
+    {
+        "chain": "BNB",
+        "from_address": "PROVIDER-1",
+        "to_address": "VAULT",
+        "memo": "STAKE:BTC.BTC:PROVIDER-1",
+        "coins": [
+            {
+                "asset": "BNB.RUNE-67C",
+                "amount": 50000000000
+            }
+        ],
+        "gas": null
+    },
+    {
+        "chain": "BTC",
+        "from_address": "PROVIDER-1",
+        "to_address": "VAULT",
+        "memo": "STAKE:BTC.BTC:PROVIDER-1",
+        "coins": [
+            {
+                "asset": "BTC.BTC",
+                "amount": 150000000
+            }
+        ],
+        "gas": null
+    },
+    {
+        "chain": "BNB",
+        "from_address": "STAKER-1",
+        "to_address": "VAULT",
+        "memo": "STAKE:BNB.BNB",
+        "coins": [
+            {
+                "asset": "BNB.BNB",
+                "amount": 150000000
+            },
+            {
+                "asset": "BNB.RUNE-67C",
+                "amount": 50000000000
+            }
+        ],
+        "gas": null
+    },
+    {
+        "chain": "BNB",
+        "from_address": "PROVIDER-1",
+        "to_address": "VAULT",
+        "memo": "STAKE:ETH.ETH:PROVIDER-1",
+        "coins": [
+            {
+                "asset": "BNB.RUNE-67C",
+                "amount": 50000000000
+            }
+        ],
+        "gas": null
+    },
+    {
+        "chain": "ETH",
+        "from_address": "PROVIDER-1",
+        "to_address": "VAULT",
+        "memo": "STAKE:ETH.ETH:PROVIDER-1",
+        "coins": [
+            {
+                "asset": "ETH.ETH",
+                "amount": 4000000000
+            }
+        ],
+        "gas": null
+    },
+    {
+        "chain": "BNB",
+        "from_address": "STAKER-1",
+        "to_address": "VAULT",
+        "memo": "STAKE:ETH.TKN-0X40BCD4DB8889A8BF0B1391D0C819DCD9627F9D0A:STAKER-1",
+        "coins": [
+            {
+                "asset": "BNB.RUNE-67C",
+                "amount": 50000000000
+            }
+        ],
+        "gas": null
+    },
+    {
+        "chain": "ETH",
+        "from_address": "STAKER-1",
+        "to_address": "VAULT",
+        "memo": "STAKE:ETH.TKN-0X40BCD4DB8889A8BF0B1391D0C819DCD9627F9D0A:STAKER-1",
+        "coins": [
+            {
+                "asset": "ETH.TKN-0X40BCD4DB8889A8BF0B1391D0C819DCD9627F9D0A",
+                "amount": 4000000000
+            }
+        ],
+        "gas": null
+    },
+    {
+        "chain": "BNB",
+        "from_address": "PROVIDER-2",
+        "to_address": "VAULT",
+        "memo": "STAKE:BTC.BTC:PROVIDER-2",
+        "coins": [
+            {
+                "asset": "BNB.RUNE-67C",
+                "amount": 200000000
+            }
+        ],
+        "gas": null
+    },
+    {
+        "chain": "BTC",
+        "from_address": "PROVIDER-2",
+        "to_address": "VAULT",
+        "memo": "STAKE:BTC.BTC:PROVIDER-2",
+        "coins": [
+            {
+                "asset": "BTC.BTC",
+                "amount": 1500000
+            }
+        ],
+        "gas": null
+    },
+    {
+        "chain": "BNB",
+        "from_address": "PROVIDER-1",
+        "to_address": "VAULT",
+        "memo": "STAKE:BNB.LOK-3C0",
+        "coins": [
             {
                 "asset": "BNB.LOK-3C0",
                 "amount": 40000000000
-            }
-        ],
-        "gas": null
-    },
-    {
-        "chain": "BNB",
-        "from_address": "MASTER",
-        "to_address": "PROVIDER-2",
-        "memo": "SEED",
-        "coins": [
-            {
-                "asset": "BNB.BNB",
+            },
+            {
+                "asset": "BNB.RUNE-67C",
+                "amount": 50000000000
+            }
+        ],
+        "gas": null
+    },
+    {
+        "chain": "BNB",
+        "from_address": "PROVIDER-2",
+        "to_address": "VAULT",
+        "memo": "",
+        "coins": [
+            {
+                "asset": "BNB.BNB",
+                "amount": 150000000
+            },
+            {
+                "asset": "BNB.RUNE-67C",
+                "amount": 50000000000
+            }
+        ],
+        "gas": null
+    },
+    {
+        "chain": "BNB",
+        "from_address": "PROVIDER-2",
+        "to_address": "VAULT",
+        "memo": "ABDG?",
+        "coins": [
+            {
+                "asset": "BNB.BNB",
+                "amount": 150000000
+            },
+            {
+                "asset": "BNB.RUNE-67C",
+                "amount": 50000000000
+            }
+        ],
+        "gas": null
+    },
+    {
+        "chain": "BNB",
+        "from_address": "PROVIDER-1",
+        "to_address": "VAULT",
+        "memo": "STAKE:",
+        "coins": [
+            {
+                "asset": "BNB.BNB",
+                "amount": 10000000
+            }
+        ],
+        "gas": null
+    },
+    {
+        "chain": "BNB",
+        "from_address": "PROVIDER-2",
+        "to_address": "VAULT",
+        "memo": "STAKE:BNB.TCAN-014",
+        "coins": [
+            {
+                "asset": "BNB.BNB",
+                "amount": 150000000
+            },
+            {
+                "asset": "BNB.RUNE-67C",
+                "amount": 50000000000
+            }
+        ],
+        "gas": null
+    },
+    {
+        "chain": "BNB",
+        "from_address": "PROVIDER-2",
+        "to_address": "VAULT",
+        "memo": "STAKE:BNB.RUNE-67C",
+        "coins": [
+            {
+                "asset": "BNB.BNB",
+                "amount": 150000000
+            },
+            {
+                "asset": "BNB.RUNE-67C",
+                "amount": 50000000000
+            }
+        ],
+        "gas": null
+    },
+    {
+        "chain": "BNB",
+        "from_address": "PROVIDER-2",
+        "to_address": "VAULT",
+        "memo": "STAKE:BNB.BNB",
+        "coins": [
+            {
+                "asset": "BNB.BNB",
+                "amount": 30000000
+            }
+        ],
+        "gas": null
+    },
+    {
+        "chain": "BNB",
+        "from_address": "PROVIDER-2",
+        "to_address": "VAULT",
+        "memo": "STAKE:BNB.BNB",
+        "coins": [
+            {
+                "asset": "BNB.RUNE-67C",
+                "amount": 10000000000
+            }
+        ],
+        "gas": null
+    },
+    {
+        "chain": "BNB",
+        "from_address": "PROVIDER-2",
+        "to_address": "VAULT",
+        "memo": "STAKE:BNB.BNB",
+        "coins": [
+            {
+                "asset": "BNB.BNB",
+                "amount": 90000000
+            },
+            {
+                "asset": "BNB.RUNE-67C",
+                "amount": 30000000000
+            }
+        ],
+        "gas": null
+    },
+    {
+        "chain": "BNB",
+        "from_address": "PROVIDER-2",
+        "to_address": "VAULT",
+        "memo": "DONATE:BNB.BNB",
+        "coins": [
+            {
+                "asset": "BNB.BNB",
+                "amount": 30000000
+            },
+            {
+                "asset": "BNB.RUNE-67C",
+                "amount": 5000000000
+            }
+        ],
+        "gas": null
+    },
+    {
+        "chain": "BNB",
+        "from_address": "USER-1",
+        "to_address": "VAULT",
+        "memo": " ",
+        "coins": [
+            {
+                "asset": "BNB.RUNE-67C",
                 "amount": 200000000
-            },
-            {
-                "asset": "BNB.RUNE-67C",
-                "amount": 51000000000
-            },
-            {
-                "asset": "BNB.LOK-3C0",
-                "amount": 10000000000
+            }
+        ],
+        "gas": null
+    },
+    {
+        "chain": "BNB",
+        "from_address": "USER-1",
+        "to_address": "VAULT",
+        "memo": "ABDG?",
+        "coins": [
+            {
+                "asset": "BNB.RUNE-67C",
+                "amount": 200000000
+            }
+        ],
+        "gas": null
+    },
+    {
+        "chain": "BNB",
+        "from_address": "USER-1",
+        "to_address": "VAULT",
+        "memo": "SWAP:BNB.BNB",
+        "coins": [
+            {
+                "asset": "BNB.BNB",
+                "amount": 30000000
+            }
+        ],
+        "gas": null
+    },
+    {
+        "chain": "BNB",
+        "from_address": "USER-1",
+        "to_address": "VAULT",
+        "memo": "SWAP:BTC.BTC:USER-1",
+        "coins": [
+            {
+                "asset": "BNB.BNB",
+                "amount": 500000000
             }
         ],
         "gas": null
     },
     {
         "chain": "BTC",
-        "from_address": "MASTER",
-        "to_address": "USER-1",
-        "memo": "SEED",
-        "coins": [
-            {
-                "asset": "BTC.BTC",
-                "amount": 200000000
-            }
-        ],
-        "gas": null
-    },
-    {
-        "chain": "BTC",
-        "from_address": "MASTER",
-        "to_address": "PROVIDER-1",
-        "memo": "SEED",
-        "coins": [
-            {
-                "asset": "BTC.BTC",
-                "amount": 200000000
-            }
-        ],
-        "gas": null
-    },
-    {
-        "chain": "BTC",
-        "from_address": "MASTER",
-        "to_address": "PROVIDER-2",
-        "memo": "SEED",
-        "coins": [
-            {
-                "asset": "BTC.BTC",
-                "amount": 200000000
-            }
-        ],
-        "gas": null
-    },
-    {
-        "chain": "ETH",
-        "from_address": "MASTER",
-        "to_address": "USER-1",
-        "memo": "SEED",
-        "coins": [
-            {
-                "asset": "ETH.ETH",
-                "amount": 40000000000000
-            }
-        ],
-        "gas": null
-    },
-    {
-        "chain": "ETH",
-        "from_address": "MASTER",
-        "to_address": "PROVIDER-1",
-        "memo": "SEED",
-        "coins": [
-            {
-                "asset": "ETH.ETH",
-                "amount": 40000000000000
-            }
-        ],
-        "gas": null
-    },
-    {
-        "chain": "ETH",
-        "from_address": "MASTER",
-        "to_address": "USER-1",
-        "memo": "SEED",
-        "coins": [
-            {
-                "asset": "ETH.TKN-0X40BCD4DB8889A8BF0B1391D0C819DCD9627F9D0A",
-                "amount": 40000000000000
-            }
-        ],
-        "gas": null
-    },
-    {
-        "chain": "ETH",
-        "from_address": "MASTER",
-        "to_address": "STAKER-1",
-        "memo": "SEED",
-        "coins": [
-            {
-                "asset": "ETH.TKN-0X40BCD4DB8889A8BF0B1391D0C819DCD9627F9D0A",
-                "amount": 40000000000000
-            }
-        ],
-        "gas": null
-    },
-    {
-        "chain": "BNB",
-        "from_address": "CONTRIB",
-        "to_address": "VAULT",
-        "memo": "RESERVE",
-        "coins": [
-            {
-                "asset": "BNB.RUNE-67C",
-                "amount": 4000000000000000
-            }
-        ],
-        "gas": null
-    },
-    {
-        "chain": "BNB",
-        "from_address": "PROVIDER-1",
-        "to_address": "VAULT",
-        "memo": "STAKE:BNB.BNB",
-        "coins": [
-            {
-                "asset": "BNB.BNB",
-                "amount": 150000000
-            },
-            {
-                "asset": "BNB.RUNE-67C",
-                "amount": 50000000000
-            }
-        ],
-        "gas": null
-    },
-    {
-        "chain": "BNB",
-        "from_address": "PROVIDER-1",
-        "to_address": "VAULT",
-        "memo": "STAKE:BTC.BTC:PROVIDER-1",
-        "coins": [
-            {
-                "asset": "BNB.RUNE-67C",
-                "amount": 50000000000
-            }
-        ],
-        "gas": null
-    },
-    {
-        "chain": "BTC",
-        "from_address": "PROVIDER-1",
-        "to_address": "VAULT",
-        "memo": "STAKE:BTC.BTC:PROVIDER-1",
-        "coins": [
-            {
-                "asset": "BTC.BTC",
-                "amount": 150000000
-            }
-        ],
-        "gas": null
-    },
-    {
-        "chain": "BNB",
-        "from_address": "PROVIDER-1",
-        "to_address": "VAULT",
-<<<<<<< HEAD
-        "memo": "STAKE:BNB.BNB",
-        "coins": [
-            {
-                "asset": "BNB.BNB",
-                "amount": 150000000
-            },
-            {
-                "asset": "BNB.RUNE-67C",
-                "amount": 50000000000
-            }
-        ],
-        "gas": null
-    },
-    {
-        "chain": "BNB",
-        "from_address": "STAKER-1",
-        "to_address": "VAULT",
-        "memo": "STAKE:ETH.ETH:STAKER-1",
-=======
-        "memo": "STAKE:ETH.ETH:PROVIDER-1",
->>>>>>> 16fe54e4
-        "coins": [
-            {
-                "asset": "BNB.RUNE-67C",
-                "amount": 50000000000
-            }
-        ],
-        "gas": null
-    },
-    {
-        "chain": "ETH",
-        "from_address": "PROVIDER-1",
-        "to_address": "VAULT",
-        "memo": "STAKE:ETH.ETH:PROVIDER-1",
-        "coins": [
-            {
-                "asset": "ETH.ETH",
-                "amount": 4000000000
-            }
-        ],
-        "gas": null
-    },
-    {
-        "chain": "BNB",
-<<<<<<< HEAD
-        "from_address": "STAKER-1",
-        "to_address": "VAULT",
-        "memo": "STAKE:ETH.TKN-0X40BCD4DB8889A8BF0B1391D0C819DCD9627F9D0A:STAKER-1",
-        "coins": [
-            {
-                "asset": "BNB.RUNE-67C",
-                "amount": 50000000000
-            }
-        ],
-        "gas": null
-    },
-    {
-        "chain": "ETH",
-        "from_address": "STAKER-1",
-        "to_address": "VAULT",
-        "memo": "STAKE:ETH.TKN-0X40BCD4DB8889A8BF0B1391D0C819DCD9627F9D0A:STAKER-1",
-        "coins": [
-            {
-                "asset": "ETH.TKN-0X40BCD4DB8889A8BF0B1391D0C819DCD9627F9D0A",
-                "amount": 4000000000
-            }
-        ],
-        "gas": null
-    },
-    {
-        "chain": "BNB",
-        "from_address": "STAKER-2",
-=======
-        "from_address": "PROVIDER-2",
->>>>>>> 16fe54e4
-        "to_address": "VAULT",
-        "memo": "STAKE:BTC.BTC:PROVIDER-2",
-        "coins": [
-            {
-                "asset": "BNB.RUNE-67C",
-                "amount": 200000000
-            }
-        ],
-        "gas": null
-    },
-    {
-        "chain": "BTC",
-        "from_address": "PROVIDER-2",
-        "to_address": "VAULT",
-        "memo": "STAKE:BTC.BTC:PROVIDER-2",
+        "from_address": "USER-1",
+        "to_address": "VAULT",
+        "memo": "SWAP:BNB.RUNE-67C:USER-1",
         "coins": [
             {
                 "asset": "BTC.BTC",
@@ -401,229 +588,6 @@
     },
     {
         "chain": "BNB",
-        "from_address": "PROVIDER-1",
-        "to_address": "VAULT",
-        "memo": "STAKE:BNB.LOK-3C0",
-        "coins": [
-            {
-                "asset": "BNB.LOK-3C0",
-                "amount": 40000000000
-            },
-            {
-                "asset": "BNB.RUNE-67C",
-                "amount": 50000000000
-            }
-        ],
-        "gas": null
-    },
-    {
-        "chain": "BNB",
-        "from_address": "PROVIDER-2",
-        "to_address": "VAULT",
-        "memo": "",
-        "coins": [
-            {
-                "asset": "BNB.BNB",
-                "amount": 150000000
-            },
-            {
-                "asset": "BNB.RUNE-67C",
-                "amount": 50000000000
-            }
-        ],
-        "gas": null
-    },
-    {
-        "chain": "BNB",
-        "from_address": "PROVIDER-2",
-        "to_address": "VAULT",
-        "memo": "ABDG?",
-        "coins": [
-            {
-                "asset": "BNB.BNB",
-                "amount": 150000000
-            },
-            {
-                "asset": "BNB.RUNE-67C",
-                "amount": 50000000000
-            }
-        ],
-        "gas": null
-    },
-    {
-        "chain": "BNB",
-        "from_address": "PROVIDER-1",
-        "to_address": "VAULT",
-        "memo": "STAKE:",
-        "coins": [
-            {
-                "asset": "BNB.BNB",
-                "amount": 10000000
-            }
-        ],
-        "gas": null
-    },
-    {
-        "chain": "BNB",
-        "from_address": "PROVIDER-2",
-        "to_address": "VAULT",
-        "memo": "STAKE:BNB.TCAN-014",
-        "coins": [
-            {
-                "asset": "BNB.BNB",
-                "amount": 150000000
-            },
-            {
-                "asset": "BNB.RUNE-67C",
-                "amount": 50000000000
-            }
-        ],
-        "gas": null
-    },
-    {
-        "chain": "BNB",
-        "from_address": "PROVIDER-2",
-        "to_address": "VAULT",
-        "memo": "STAKE:BNB.RUNE-67C",
-        "coins": [
-            {
-                "asset": "BNB.BNB",
-                "amount": 150000000
-            },
-            {
-                "asset": "BNB.RUNE-67C",
-                "amount": 50000000000
-            }
-        ],
-        "gas": null
-    },
-    {
-        "chain": "BNB",
-        "from_address": "PROVIDER-2",
-        "to_address": "VAULT",
-        "memo": "STAKE:BNB.BNB",
-        "coins": [
-            {
-                "asset": "BNB.BNB",
-                "amount": 30000000
-            }
-        ],
-        "gas": null
-    },
-    {
-        "chain": "BNB",
-        "from_address": "PROVIDER-2",
-        "to_address": "VAULT",
-        "memo": "STAKE:BNB.BNB",
-        "coins": [
-            {
-                "asset": "BNB.RUNE-67C",
-                "amount": 10000000000
-            }
-        ],
-        "gas": null
-    },
-    {
-        "chain": "BNB",
-        "from_address": "PROVIDER-2",
-        "to_address": "VAULT",
-        "memo": "STAKE:BNB.BNB",
-        "coins": [
-            {
-                "asset": "BNB.BNB",
-                "amount": 90000000
-            },
-            {
-                "asset": "BNB.RUNE-67C",
-                "amount": 30000000000
-            }
-        ],
-        "gas": null
-    },
-    {
-        "chain": "BNB",
-        "from_address": "PROVIDER-2",
-        "to_address": "VAULT",
-        "memo": "DONATE:BNB.BNB",
-        "coins": [
-            {
-                "asset": "BNB.BNB",
-                "amount": 30000000
-            },
-            {
-                "asset": "BNB.RUNE-67C",
-                "amount": 5000000000
-            }
-        ],
-        "gas": null
-    },
-    {
-        "chain": "BNB",
-        "from_address": "USER-1",
-        "to_address": "VAULT",
-        "memo": " ",
-        "coins": [
-            {
-                "asset": "BNB.RUNE-67C",
-                "amount": 200000000
-            }
-        ],
-        "gas": null
-    },
-    {
-        "chain": "BNB",
-        "from_address": "USER-1",
-        "to_address": "VAULT",
-        "memo": "ABDG?",
-        "coins": [
-            {
-                "asset": "BNB.RUNE-67C",
-                "amount": 200000000
-            }
-        ],
-        "gas": null
-    },
-    {
-        "chain": "BNB",
-        "from_address": "USER-1",
-        "to_address": "VAULT",
-        "memo": "SWAP:BNB.BNB",
-        "coins": [
-            {
-                "asset": "BNB.BNB",
-                "amount": 30000000
-            }
-        ],
-        "gas": null
-    },
-    {
-        "chain": "BNB",
-        "from_address": "USER-1",
-        "to_address": "VAULT",
-        "memo": "SWAP:BTC.BTC:USER-1",
-        "coins": [
-            {
-                "asset": "BNB.BNB",
-                "amount": 500000000
-            }
-        ],
-        "gas": null
-    },
-    {
-        "chain": "BTC",
-        "from_address": "USER-1",
-        "to_address": "VAULT",
-        "memo": "SWAP:BNB.RUNE-67C:USER-1",
-        "coins": [
-            {
-                "asset": "BTC.BTC",
-                "amount": 1500000
-            }
-        ],
-        "gas": null
-    },
-    {
-        "chain": "BNB",
         "from_address": "USER-1",
         "to_address": "VAULT",
         "memo": "SWAP:ETH.ETH:USER-1",
@@ -652,7 +616,7 @@
         "chain": "BNB",
         "from_address": "USER-1",
         "to_address": "VAULT",
-        "memo": "SWAP:ETH.TKN-0X40BCD4DB8889A8BF0B1391D0C819DCD9627F9D0A:USER-1",
+        "memo": "SWAP:BNB.RUNE-67C:USER-1",
         "coins": [
             {
                 "asset": "BNB.RUNE-67C",
@@ -682,22 +646,6 @@
         "coins": [
             {
                 "asset": "BNB.RUNE-67C",
-<<<<<<< HEAD
-                "amount": 1
-            }
-        ],
-        "gas": null
-    },
-    {
-        "chain": "BNB",
-        "from_address": "STAKER-1",
-        "to_address": "VAULT",
-        "memo": "WITHDRAW:ETH.TKN-0X40BCD4DB8889A8BF0B1391D0C819DCD9627F9D0A:1000",
-        "coins": [
-            {
-                "asset": "BNB.RUNE-67C",
-=======
->>>>>>> 16fe54e4
                 "amount": 1
             }
         ],
@@ -815,11 +763,7 @@
         "chain": "BNB",
         "from_address": "USER-1",
         "to_address": "VAULT",
-<<<<<<< HEAD
-        "memo": "SWAP:BNB.RUNE-67C:bnbSTAKER-1",
-=======
         "memo": "SWAP:BNB.RUNE-67C:bnbPROVIDER-1",
->>>>>>> 16fe54e4
         "coins": [
             {
                 "asset": "BNB.BNB",
@@ -914,7 +858,6 @@
         "coins": [
             {
                 "asset": "BNB.RUNE-67C",
-<<<<<<< HEAD
                 "amount": 1
             }
         ],
@@ -967,20 +910,14 @@
         "coins": [
             {
                 "asset": "BNB.RUNE-A1F",
-=======
->>>>>>> 16fe54e4
-                "amount": 1
-            }
-        ],
-        "gas": null
-    },
-    {
-        "chain": "BNB",
-<<<<<<< HEAD
+                "amount": 1
+            }
+        ],
+        "gas": null
+    },
+    {
+        "chain": "BNB",
         "from_address": "STAKER-1",
-=======
-        "from_address": "PROVIDER-2",
->>>>>>> 16fe54e4
         "to_address": "VAULT",
         "memo": "WITHDRAW:BTC.BTC",
         "coins": [
@@ -1006,7 +943,7 @@
     },
     {
         "chain": "BNB",
-        "from_address": "STAKER-2",
+        "from_address": "PROVIDER-2",
         "to_address": "VAULT",
         "memo": "WITHDRAW:BNB.BNB",
         "coins": [
