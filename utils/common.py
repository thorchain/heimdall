--- conflicted
+++ resolved
@@ -9,11 +9,7 @@
 from requests.adapters import HTTPAdapter
 from requests.packages.urllib3.util.retry import Retry
 
-<<<<<<< HEAD
-DEFAULT_RUNE_ASSET = "BNB.RUNE-67C"
-=======
 DEFAULT_RUNE_ASSET = "THOR.RUNE"
->>>>>>> 16fe54e4
 
 
 def get_rune_asset():
@@ -21,7 +17,10 @@
 
 
 def requests_retry_session(
-    retries=6, backoff_factor=1, status_forcelist=(500, 502, 504), session=None,
+    retries=6,
+    backoff_factor=1,
+    status_forcelist=(500, 502, 504),
+    session=None,
 ):
     """
     Creates a request session that has auto retry
