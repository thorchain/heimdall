--- conflicted
+++ resolved
@@ -239,10 +239,7 @@
     def __str__(self):
         coins = ", ".join([str(c) for c in self.coins]) if self.coins else "No Coins"
         gas = " | Gas " + ", ".join([str(g) for g in self.gas]) if self.gas else ""
-<<<<<<< HEAD
-=======
         fee = f" | Fee {str(self.fee)}" if self.fee else ""
->>>>>>> 30c31cc9
         id = (
             f" | ID {self.id.upper()}"
             if self.id != "TODO" and self.id != self.empty_id
@@ -313,21 +310,11 @@
         return hashlib.new("sha256", tmp.encode()).digest().hex().upper()
 
     def get_attributes(self):
-<<<<<<< HEAD
-        coin = ", ".join([f"{c.amount} {c.asset}" for c in self.coins])
-=======
->>>>>>> 30c31cc9
         return [
             {"id": self.id},
             {"chain": self.chain},
             {"from": self.from_address},
             {"to": self.to_address},
-<<<<<<< HEAD
-            {"coin": coin},
-            {"memo": self.memo},
-        ]
-
-=======
             {"coin": self.coins_str()},
             {"memo": self.memo},
         ]
@@ -335,7 +322,6 @@
     def coins_str(self):
         return ", ".join([f"{c.amount} {c.asset}" for c in self.coins])
 
->>>>>>> 30c31cc9
     @classmethod
     def from_dict(cls, value):
         txn = cls(
