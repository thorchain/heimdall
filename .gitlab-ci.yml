stages:
  - test
  - integration
  - build

variables:
  DOCKER_DRIVER: overlay2
  DOCKER_HOST: tcp://docker:2376
  DOCKER_TLS_CERTDIR: "/certs"

lint:
  image: pipelinecomponents/flake8
  stage: test
  tags:
    - thorchain
  script:
    - flake8

unit-tests-bep2:
  image: docker/compose:alpine-1.25.4
  stage: test
  tags:
    - thorchain
  services:
    - docker:19-dind
  before_script:
    - apk update
    - apk add git make
    - make build
  script:
    - make test-coverage
    - make test-coverage-report

unit-tests-native:
  image: docker/compose:alpine-1.25.4
  stage: test
  tags:
    - thorchain
  services:
    - docker:19-dind
  before_script:
    - apk update
    - apk add git make
    - make build
  script:
    - RUNE=THOR.RUNE make test-coverage
    - RUNE=THOR.RUNE make test-coverage-report

integration-bep2:
  image: docker/compose:alpine-1.25.4
  stage: integration
  tags:
    - thorchain
  services:
    - docker:19-dind
  variables:
  artifacts:
    when: on_failure
    name: "$CI_JOB_NAME-$CI_COMMIT_REF_NAME"
    paths:
      - ./logs/
  before_script:
    - apk update
    - apk add git make
    - (git clone --single-branch -b $CI_COMMIT_BRANCH https://gitlab.com/thorchain/midgard.git && cd midgard && make docker-gitlab-build && docker tag registry.gitlab.com/thorchain/midgard:latest registry.gitlab.com/thorchain/midgard:mocknet && cd ..) || true
    - git clone --single-branch -b $CI_COMMIT_BRANCH https://gitlab.com/thorchain/thornode.git || git clone --single-branch -b master https://gitlab.com/thorchain/thornode.git
    - cd thornode
    - test master = $(git rev-parse --abbrev-ref HEAD) && docker pull registry.gitlab.com/thorchain/thornode:mocknet
    - make -C build/docker reset-mocknet-standalone
    - cd ..
  script:
    - make build
    - make smoke
  after_script:
    - ./thornode/scripts/docker_logs.sh

integration-native:
  image: docker/compose:alpine-1.25.4
  stage: integration
  tags:
    - thorchain
  services:
    - docker:19-dind
  variables:
  artifacts:
    when: on_failure
    name: "$CI_JOB_NAME-$CI_COMMIT_REF_NAME"
    paths:
      - ./logs/
  before_script:
    - apk update
    - apk add git make
    - (git clone --single-branch -b $CI_COMMIT_BRANCH https://gitlab.com/thorchain/midgard.git && cd midgard && make docker-gitlab-build && docker tag registry.gitlab.com/thorchain/midgard:latest registry.gitlab.com/thorchain/midgard:mocknet && cd ..) || true
    - git clone --single-branch -b $CI_COMMIT_BRANCH https://gitlab.com/thorchain/thornode.git || git clone --single-branch -b master https://gitlab.com/thorchain/thornode.git
    - cd thornode
    - test master = $(git rev-parse --abbrev-ref HEAD) && docker pull registry.gitlab.com/thorchain/thornode:mocknet
    - NATIVE=true make -C build/docker reset-mocknet-standalone
    - cd ..
  script:
    - make build
    - RUNE=THOR.RUNE make smoke
  after_script:
    - ./thornode/scripts/docker_logs.sh


# Build docker image
build-thornode:
  stage: build
  image: docker:stable
  tags:
    - thorchain
  only:
    - master
  services:
    - docker:19-dind
  before_script:
    - apk update
<<<<<<< HEAD
    - apk add python py-pip make git jq curl
=======
    - apk add py-pip make git jq curl
>>>>>>> 22deefe1
    - make docker-gitlab-login
  script:
    - make docker-gitlab-build
    - make docker-gitlab-push<|MERGE_RESOLUTION|>--- conflicted
+++ resolved
@@ -115,11 +115,7 @@
     - docker:19-dind
   before_script:
     - apk update
-<<<<<<< HEAD
-    - apk add python py-pip make git jq curl
-=======
     - apk add py-pip make git jq curl
->>>>>>> 22deefe1
     - make docker-gitlab-login
   script:
     - make docker-gitlab-build
