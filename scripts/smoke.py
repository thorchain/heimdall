--- conflicted
+++ resolved
@@ -30,7 +30,9 @@
 def main():
     parser = argparse.ArgumentParser()
     parser.add_argument(
-        "--binance", default="http://localhost:26660", help="Mock binance server",
+        "--binance",
+        default="http://localhost:26660",
+        help="Mock binance server",
     )
     parser.add_argument(
         "--bitcoin",
@@ -38,7 +40,9 @@
         help="Regtest bitcoin server",
     )
     parser.add_argument(
-        "--ethereum", default="http://localhost:8545", help="Localnet ethereum server",
+        "--ethereum",
+        default="http://localhost:8545",
+        help="Localnet ethereum server",
     )
     parser.add_argument(
         "--thorchain", default="http://localhost:1317", help="Thorchain API url"
@@ -345,14 +349,10 @@
                         # which outbound txns are for this gas pool, vs
                         # another later on
                         count = 0
-                        event_chain = Asset(evt.get("asset")).get_chain()
                         for out in outbounds:
                             # a gas pool matches a txn if their from
                             # the same blockchain
-<<<<<<< HEAD
-=======
                             event_chain = Asset(evt_t.get("asset")).get_chain()
->>>>>>> 16fe54e4
                             out_chain = out.coins[0].asset.get_chain()
                             if event_chain == out_chain:
                                 todo.append(out)
@@ -367,12 +367,8 @@
                     elif evt_t.type == "outbound" and processed and pending_txs > 0:
                         # figure out which outbound event is which tx
                         for out in outbounds:
-<<<<<<< HEAD
-                            if str(out.coins[0].asset) in evt.get("coin"):
-=======
                             if out.coins_str() == evt_t.get("coin"):
                                 # self.thorchain_state.adjust_btc_gas([out])
->>>>>>> 16fe54e4
                                 self.thorchain_state.generate_outbound_events(
                                     txn, [out]
                                 )
