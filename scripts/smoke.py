--- conflicted
+++ resolved
@@ -235,16 +235,6 @@
         events = self.thorchain_client.events
         sim_events = self.thorchain_state.events
 
-<<<<<<< HEAD
-        if events != sim_events:
-            wrong_events = [e for e in events if e not in sim_events]
-            wrong_sim_events = [e for e in sim_events if e not in events]
-            if len(wrong_events) > 0 or len(wrong_sim_events) > 0:
-                logging.error(f"THORChain Events {wrong_events}")
-                logging.error(f"Simulator Events {wrong_sim_events}")
-                logging.error(f"thorchain events:{events}")
-                logging.error(f"Simulator events:{sim_events}")
-=======
         for (evt_t, evt_s) in zip(events, sim_events):
             if evt_t != evt_s:
                 for (evt_t2, evt_s2) in zip(events, sim_events):
@@ -252,7 +242,6 @@
                     logging.info(f"\tSimulator Evt: {evt_s2}")
                 logging.error(f"THORChain Event {evt_t}")
                 logging.error(f"Simulator Event {evt_s}")
->>>>>>> e6372c8a
                 self.error("Events mismatch")
 
     @retry(stop=stop_after_delay(30), wait=wait_fixed(1), reraise=True)
