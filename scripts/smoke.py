import argparse
import time
import logging
import os
import sys
import json

from tenacity import retry, stop_after_delay, wait_fixed

from utils.segwit_addr import decode_address
from chains.binance import Binance, MockBinance
from chains.bitcoin import Bitcoin, MockBitcoin
from chains.ethereum import Ethereum, MockEthereum
from chains.thorchain import Thorchain, MockThorchain
from thorchain.thorchain import ThorchainState, ThorchainClient
from scripts.health import Health
from utils.common import Transaction, Coin, Asset, get_rune_asset
from chains.aliases import aliases_bnb, get_alias

# Init logging
logging.basicConfig(
    format="%(asctime)s | %(levelname).4s | %(message)s",
    level=os.environ.get("LOGLEVEL", "INFO"),
)

RUNE = get_rune_asset()


def main():
    parser = argparse.ArgumentParser()
    parser.add_argument(
        "--binance", default="http://localhost:26660", help="Mock binance server",
    )
    parser.add_argument(
        "--bitcoin",
        default="http://thorchain:password@localhost:18443",
        help="Regtest bitcoin server",
    )
    parser.add_argument(
        "--ethereum", default="http://localhost:8545", help="Localnet ethereum server",
    )
    parser.add_argument(
        "--thorchain", default="http://localhost:1317", help="Thorchain API url"
    )
    parser.add_argument(
        "--midgard", default="http://localhost:8080", help="Midgard API url"
    )
    parser.add_argument(
        "--generate-balances", default=False, type=bool, help="Generate balances (bool)"
    )
    parser.add_argument(
        "--fast-fail", default=False, type=bool, help="Generate balances (bool)"
    )
    parser.add_argument(
        "--no-verify", default=False, type=bool, help="Skip verifying results"
    )

    parser.add_argument(
        "--bitcoin-reorg",
        default=False,
        type=bool,
        help="Trigger a Bitcoin chain reorg",
    )

    parser.add_argument(
        "--ethereum-reorg",
        default=False,
        type=bool,
        help="Trigger an Ethereum chain reorg",
    )

    args = parser.parse_args()

    txn_list = "data/smoke_test_native_transactions.json"
    if RUNE.get_chain() == "BNB":
        txn_list = "data/smoke_test_transactions.json"
    with open(txn_list, "r") as f:
        txns = json.load(f)

    health = Health(args.thorchain, args.midgard, args.binance, args.fast_fail)

    smoker = Smoker(
        args.binance,
        args.bitcoin,
        args.ethereum,
        args.thorchain,
        health,
        txns,
        args.generate_balances,
        args.fast_fail,
        args.no_verify,
        args.bitcoin_reorg,
        args.ethereum_reorg,
    )
    try:
        smoker.run()
        sys.exit(smoker.exit)
    except Exception as e:
        logging.error(e)
        logging.exception("Smoke tests failed")
        sys.exit(1)


class Smoker:
    def __init__(
        self,
        bnb,
        btc,
        eth,
        thor,
        health,
        txns,
        gen_balances=False,
        fast_fail=False,
        no_verify=False,
        bitcoin_reorg=False,
        ethereum_reorg=False,
    ):
        self.binance = Binance()
        self.bitcoin = Bitcoin()
        self.ethereum = Ethereum()
        self.thorchain = Thorchain()
        self.thorchain_state = ThorchainState()

        self.health = health

        self.txns = txns

        self.thorchain_client = ThorchainClient(thor, enable_websocket=True)
        pubkey = self.thorchain_client.get_vault_pubkey()

        self.thorchain_state.set_vault_pubkey(pubkey)
        if RUNE.get_chain() == "THOR":
            self.thorchain_state.reserve = 22000000000000000

        self.mock_thorchain = MockThorchain(thor)

        self.mock_bitcoin = MockBitcoin(btc)
        # extract pubkey from bech32 encoded pubkey
        # removing first 5 bytes used by amino encoding
        raw_pubkey = decode_address(pubkey)[5:]
        bitcoin_address = MockBitcoin.get_address_from_pubkey(raw_pubkey)
        self.mock_bitcoin.set_vault_address(bitcoin_address)

        self.mock_ethereum = MockEthereum(eth)
        ethereum_address = MockEthereum.get_address_from_pubkey(raw_pubkey)
        self.mock_ethereum.set_vault_address(ethereum_address)

        self.mock_binance = MockBinance(bnb)
        self.mock_binance.set_vault_address_by_pubkey(raw_pubkey)

        self.generate_balances = gen_balances
        self.fast_fail = fast_fail
        self.no_verify = no_verify
        self.bitcoin_reorg = bitcoin_reorg
        self.ethereum_reorg = ethereum_reorg
        self.thorchain_client.events = []
        self.exit = 0

    def error(self, err):
        self.exit = 1
        if self.fast_fail:
            raise Exception(err)
        else:
            logging.error(err)

    def check_pools(self):
        # compare simulation pools vs real pools
        real_pools = self.thorchain_client.get_pools()
        for rpool in real_pools:
            spool = self.thorchain_state.get_pool(Asset(rpool["asset"]))
            if int(spool.rune_balance) != int(rpool["balance_rune"]):
                self.error(
                    f"Bad Pool-{rpool['asset']} balance: RUNE "
                    f"{spool.rune_balance} != {rpool['balance_rune']}"
                )
                if int(spool.asset_balance) != int(rpool["balance_asset"]):
                    self.error(
                        f"Bad Pool-{rpool['asset']} balance: ASSET "
                        f"{spool.asset_balance} != {rpool['balance_asset']}"
                    )

    def check_binance(self):
        # compare simulation binance vs mock binance
        mock_accounts = self.mock_binance.accounts()
        for macct in mock_accounts:
            for name, address in aliases_bnb.items():
                if name == "MASTER":
                    continue  # don't care to compare MASTER account
                if address == macct["address"]:
                    sacct = self.binance.get_account(address)
                    for bal in macct["balances"]:
                        sim_coin = Coin(
                            f"BNB.{bal['denom']}", sacct.get(f"BNB.{bal['denom']}")
                        )
                        bnb_coin = Coin(f"BNB.{bal['denom']}", bal["amount"])
                        if sim_coin != bnb_coin:
                            self.error(
                                f"Bad binance balance: {name} {bnb_coin} != {sim_coin}"
                            )

    def check_chain(self, chain, mock, reorg):
        # compare simulation bitcoin vs mock bitcoin
        for addr, sim_acct in chain.accounts.items():
            name = get_alias(chain.chain, addr)
            if name == "MASTER":
                continue  # don't care to compare MASTER account
            if name == "VAULT" and chain.chain == "THOR":
                continue  # don't care about vault for thorchain
            mock_coin = Coin(chain.coin, mock.get_balance(addr))
            sim_coin = Coin(chain.coin, sim_acct.get(chain.coin))
            # dont raise error on reorg balance being invalidated
            # sim is not smart enough to subtract funds on reorg
            if mock_coin.amount == 0 and reorg:
                return
            if sim_coin != mock_coin:
                self.error(
                    f"Bad {chain.name} balance: {name} {mock_coin} != {sim_coin}"
                )

    def check_ethereum(self):
        # compare simulation ethereum vs mock ethereum
        for addr, sim_acct in self.ethereum.accounts.items():
            name = get_alias(self.ethereum.chain, addr)
            if name == "MASTER":
                continue  # don't care to compare MASTER account
            for sim_coin in sim_acct.balances:
                if not sim_coin.asset.is_eth():
                    continue
                mock_coin = Coin(
                    "ETH." + sim_coin.asset.get_symbol(),
                    self.mock_ethereum.get_balance(
                        addr, sim_coin.asset.get_symbol().split("-")[0]
                    ),
                )
                # dont raise error on reorg balance being invalidated
                # sim is not smart enough to subtract funds on reorg
                if mock_coin.amount == 0 and self.ethereum_reorg:
                    return
                if sim_coin != mock_coin:
                    self.error(f"Bad ETH balance: {name} {mock_coin} != {sim_coin}")

    def check_vaults(self):
        # check vault data
        vdata = self.thorchain_client.get_vault_data()
        if int(vdata["total_reserve"]) != self.thorchain_state.reserve:
            sim = self.thorchain_state.reserve
            real = vdata["total_reserve"]
            self.error(f"Mismatching reserves: {sim} != {real}")
        if int(vdata["bond_reward_rune"]) != self.thorchain_state.bond_reward:
            sim = self.thorchain_state.bond_reward
            real = vdata["bond_reward_rune"]
            self.error(f"Mismatching bond reward: {sim} != {real}")

    def check_events(self):
        events = self.thorchain_client.events
        sim_events = self.thorchain_state.events

        if events != sim_events:
            wrong_events = [e for e in events if e not in sim_events]
            wrong_sim_events = [e for e in sim_events if e not in events]
            logging.error(f"THORChain Events {wrong_events}")
            logging.error(f"Simulator Events {wrong_sim_events}")
            self.error("Events mismatch")

    @retry(stop=stop_after_delay(30), wait=wait_fixed(1), reraise=True)
    def run_health(self):
        self.health.run()

    def broadcast_chain(self, txn):
        """
        Broadcast tx to respective chain mock server
        """
        if txn.chain == Binance.chain:
            return self.mock_binance.transfer(txn)
        if txn.chain == Bitcoin.chain:
            return self.mock_bitcoin.transfer(txn)
        if txn.chain == Ethereum.chain:
            return self.mock_ethereum.transfer(txn)
        if txn.chain == MockThorchain.chain:
            return self.mock_thorchain.transfer(txn)

    def broadcast_simulator(self, txn):
        """
        Broadcast tx to simulator state chain
        """
        if txn.chain == Binance.chain:
            return self.binance.transfer(txn)
        if txn.chain == Bitcoin.chain:
            return self.bitcoin.transfer(txn)
        if txn.chain == Ethereum.chain:
            return self.ethereum.transfer(txn)
        if txn.chain == Thorchain.chain:
            return self.thorchain.transfer(txn)

    def set_network_fees(self):
        """
        Retrieve network fees on chain for each txn
        and update thorchain state
        """
        btc = self.mock_bitcoin.block_stats
        fees = {
            "BNB": self.mock_binance.singleton_gas,
<<<<<<< HEAD
            "ETH": self.mock_ethereum.gas_price * self.mock_ethereum.default_gas,
=======
            "ETH": self.mock_ethereum.default_gas,
>>>>>>> 65957a9c
            "BTC": btc["tx_size"] * btc["tx_rate"],
        }
        self.thorchain_state.set_network_fees(fees)

    def sim_trigger_tx(self, txn):
        # process transaction in thorchain
        self.set_network_fees()
        outbounds = self.thorchain_state.handle(txn)
<<<<<<< HEAD
=======

>>>>>>> 65957a9c
        for outbound in outbounds:
            # update simulator state with outbound txs
            self.broadcast_simulator(outbound)

        return outbounds

    def sim_catch_up(self, txn):
        # At this point, we can assume that the transaction on real thorchain
        # has already occurred, and we can now play "catch up" in our simulated
        # thorchain state

        # used to track if we have already processed this txn
        outbounds = []
        processed = False
        pending_txs = 0

        for x in range(0, 30):  # 30 attempts
            events = self.thorchain_client.events[:]
            sim_events = self.thorchain_state.events[:]
            new_events = events[len(sim_events) :]

            # we have more real events than sim, fill in the gaps
            if len(new_events) > 0:
                for evt in new_events:
                    if evt.type == "gas":
                        todo = []
                        # with the given gas pool event data, figure out
                        # which outbound txns are for this gas pool, vs
                        # another later on
                        count = 0
                        for out in outbounds:
                            # a gas pool matches a txn if their from
                            # the same blockchain
                            event_chain = Asset(evt.get("asset")).get_chain()
                            out_chain = out.coins[0].asset.get_chain()
                            if event_chain == out_chain:
                                todo.append(out)
                                count += 1
                                if count >= int(evt.get("transaction_count")):
                                    break
                        self.thorchain_state.handle_gas(todo)

                    elif evt.type == "rewards":
                        self.thorchain_state.handle_rewards()

                    elif evt.type == "outbound" and processed and pending_txs > 0:
                        # figure out which outbound event is which tx
                        for out in outbounds:
                            if out.coins_str() == evt.get("coin"):
                                self.thorchain_state.generate_outbound_events(
                                    txn, [out]
                                )
                                pending_txs -= 1

                    elif not processed:
                        outbounds = self.sim_trigger_tx(txn)
                        pending_txs = len(outbounds)
                        processed = True
                continue

            # we have same count of events but its a cross chain stake
            elif txn.is_cross_chain_stake() and not processed:
                outbounds = self.sim_trigger_tx(txn)
                pending_txs = len(outbounds)
                processed = True
                time.sleep(6)  # need to wait for thorchain to handle it
                continue

            if len(events) == len(sim_events) and pending_txs <= 0 and processed:
                break

            time.sleep(1)

        if pending_txs > 0:
            msg = f"failed to send all outbound transactions {pending_txs}"
            self.error(msg)
        return outbounds

    def log_result(self, tx, outbounds):
        """
        Log result after a tx was processed
        """
        if len(outbounds) == 0:
            return
        result = "[+]"
        if "REFUND" in outbounds[0].memo:
            result = "[-]"
        for outbound in outbounds:
            logging.info(f"{result} {outbound.short()}")

    def run(self):
        for i, txn in enumerate(self.txns):
            txn = Transaction.from_dict(txn)

            if self.bitcoin_reorg:
                # get block hash from bitcoin we are going to invalidate later
                if i == 14 or i == 24:
                    current_height = self.mock_bitcoin.get_block_height()
                    block_hash = self.mock_bitcoin.get_block_hash(current_height)
                    logging.info(f"Block to invalidate {current_height} {block_hash}")

                # now we processed some btc txs and we invalidate an older block
                # to make those txs not valid anymore and test thornode reaction
                if i == 18 or i == 28:
                    self.mock_bitcoin.invalidate_block(block_hash)
                    logging.info("Reorg triggered")

            if self.ethereum_reorg:
                # get block hash from ethereum we are going to invalidate later
                if i == 14 or i == 24:
                    current_height = self.mock_ethereum.get_block_height()
                    block_hash = self.mock_ethereum.get_block_hash(current_height)
                    logging.info(f"Block to invalidate {current_height} {block_hash}")

                # now we processed some eth txs and we invalidate an older block
                # to make those txs not valid anymore and test thornode reaction
                if i == 18 or i == 28:
                    self.mock_ethereum.set_block(current_height)
                    logging.info("Reorg triggered")

            logging.info(f"{i:2} {txn}")

            self.broadcast_chain(txn)
            self.broadcast_simulator(txn)

            if txn.memo == "SEED":
                continue

            outbounds = self.sim_catch_up(txn)

            # check if we are verifying the results
            if self.no_verify:
                continue

            self.check_events()
            self.check_pools()

            self.check_binance()
            self.check_chain(self.bitcoin, self.mock_bitcoin, self.bitcoin_reorg)
            self.check_ethereum()

            if RUNE.get_chain() == "THOR":
                self.check_chain(self.thorchain, self.mock_thorchain, None)

            self.check_vaults()
            self.run_health()

            self.log_result(txn, outbounds)


if __name__ == "__main__":
    main()<|MERGE_RESOLUTION|>--- conflicted
+++ resolved
@@ -301,11 +301,7 @@
         btc = self.mock_bitcoin.block_stats
         fees = {
             "BNB": self.mock_binance.singleton_gas,
-<<<<<<< HEAD
             "ETH": self.mock_ethereum.gas_price * self.mock_ethereum.default_gas,
-=======
-            "ETH": self.mock_ethereum.default_gas,
->>>>>>> 65957a9c
             "BTC": btc["tx_size"] * btc["tx_rate"],
         }
         self.thorchain_state.set_network_fees(fees)
@@ -314,14 +310,9 @@
         # process transaction in thorchain
         self.set_network_fees()
         outbounds = self.thorchain_state.handle(txn)
-<<<<<<< HEAD
-=======
-
->>>>>>> 65957a9c
         for outbound in outbounds:
             # update simulator state with outbound txs
             self.broadcast_simulator(outbound)
-
         return outbounds
 
     def sim_catch_up(self, txn):
