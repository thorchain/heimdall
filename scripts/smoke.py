--- conflicted
+++ resolved
@@ -12,11 +12,7 @@
 from chains.bitcoin import Bitcoin, MockBitcoin
 from chains.ethereum import Ethereum, MockEthereum
 from chains.thorchain import Thorchain, MockThorchain
-<<<<<<< HEAD
-from thorchain.thorchain import ThorchainState, ThorchainClient, Event
-=======
 from thorchain.thorchain import ThorchainState, ThorchainClient
->>>>>>> e59c5ddb
 from scripts.health import Health
 from utils.common import Transaction, Coin, Asset, get_rune_asset
 from chains.aliases import aliases_bnb, get_alias
@@ -240,35 +236,11 @@
             real = vdata["bond_reward_rune"]
             self.error(f"Mismatching bond reward: {sim} != {real}")
 
-    def check_sdk_events(self):
-        events = self.thorchain_client.get_sdk_events()
-        sim_events = self.thorchain_state.sdk_events
-
-        # TODO remove when we switch to SDK events only
-        if len(events) != len(sim_events):
-            return
-
-        for event, sim_event in zip(sorted(events), sorted(sim_events)):
-            if sim_event != event:
-                logging.error(
-                    f"Event Thorchain \n{event} \n   !="
-                    f"  \nEvent Simulator \n{sim_event}"
-                )
-                self.error("Events SDK mismatch")
-
     def check_events(self):
         events = self.thorchain_client.events
         sim_events = self.thorchain_state.events
 
-<<<<<<< HEAD
-        # get simulator events
-        sim_events = self.thorchain_state.get_events()
-
-        # check events
-        for event, sim_event in zip(events, sim_events):
-=======
         for event, sim_event in zip(sorted(events), sorted(sim_events)):
->>>>>>> e59c5ddb
             if sim_event != event:
                 logging.error(
                     f"Event Thorchain \n{event}\n   !="
@@ -276,11 +248,7 @@
                 )
                 self.error("Events mismatch")
 
-<<<<<<< HEAD
-    @retry(stop=stop_after_delay(60), wait=wait_fixed(1), reraise=True)
-=======
     @retry(stop=stop_after_delay(30), wait=wait_fixed(1), reraise=True)
->>>>>>> e59c5ddb
     def run_health(self):
         self.health.run()
 
@@ -309,8 +277,6 @@
             return self.ethereum.transfer(txn)
         if txn.chain == Thorchain.chain:
             return self.thorchain.transfer(txn)
-<<<<<<< HEAD
-=======
 
     def sim_trigger_tx(self, txn):
         # process transaction in thorchain
@@ -332,7 +298,6 @@
             self.broadcast_simulator(outbound)
 
         return outbounds, count_outbounds
->>>>>>> e59c5ddb
 
     def sim_catch_up(self, txn):
         # At this point, we can assume that the transaction on real thorchain
@@ -348,21 +313,9 @@
         processed_outbound_events = False
 
         for x in range(0, 30):  # 30 attempts
-<<<<<<< HEAD
-            events = self.thorchain_client.get_events()
-            events = [Event.from_dict(evt) for evt in events]
-            evt_list = [evt.type for evt in events]  # convert evts to array of strings
-
-            sim_events = self.thorchain_state.get_events()
-            sim_evt_list = [
-                evt.type for evt in sim_events
-            ]  # convert evts to array of strings
-
-=======
             events = self.thorchain_client.events[:]
             sim_events = self.thorchain_state.events[:]
 
->>>>>>> e59c5ddb
             # we have more real events than sim, fill in the gaps
             if len(events) > len(sim_events):
                 for evt in events[len(sim_events) :]:
@@ -371,20 +324,6 @@
                         # with the given gas pool event data, figure out
                         # which outbound txns are for this gas pool, vs
                         # another later on
-<<<<<<< HEAD
-                        for pool in evt.event.pools:
-                            count = 0
-                            for out in outbounds:
-                                # a gas pool matches a txn if their from
-                                # the same blockchain
-                                p_chain = pool.asset.get_chain()
-                                c_chain = out.coins[0].asset.get_chain()
-                                if p_chain == c_chain:
-                                    todo.append(out)
-                                    count += 1
-                                    if count >= pool.transaction_count:
-                                        break
-=======
                         count = 0
                         for out in outbounds:
                             # a gas pool matches a txn if their from
@@ -396,7 +335,6 @@
                                 count += 1
                                 if count >= int(evt.get("transaction_count")):
                                     break
->>>>>>> e59c5ddb
                         self.thorchain_state.handle_gas(todo)
                         # countdown til we've seen all expected gas evts
                         count_outbounds -= len(todo)
@@ -404,34 +342,6 @@
                     elif evt.type == "rewards":
                         self.thorchain_state.handle_rewards()
 
-<<<<<<< HEAD
-                    else:
-                        # sent a transaction to our simulated thorchain
-                        outbounds = self.thorchain_state.handle(txn)
-                        # process transaction in thorchain
-                        outbounds = self.thorchain_state.handle_fee(txn, outbounds)
-                        # we have now processed this inbound txn
-                        processed_transaction = True
-
-                        # replicate order of outbounds broadcast from thorchain
-                        self.thorchain_state.order_outbound_txns(outbounds)
-
-                        # expecting to see this many outbound txs
-                        count_outbounds = 0
-                        for o in outbounds:
-                            if o.chain == "THOR":
-                                continue  # thorchain transactions are on chain
-                            pool = self.thorchain_state.get_pool(o.coins[0].asset)
-                            if pool.rune_balance == 0:
-                                continue  # no pool exists, skip it
-                            count_outbounds += 1
-
-                        for outbound in outbounds:
-                            # update simulator state with outbound txs
-                            self.broadcast_simulator(outbound)
-
-                        self.thorchain_state.generate_outbound_events(txn, outbounds)
-=======
                     elif (
                         evt.type == "outbound"
                         and processed_transaction
@@ -451,7 +361,6 @@
                 processed_transaction = True
                 # still need to wait for thorchain to process it
                 time.sleep(5)
->>>>>>> e59c5ddb
                 continue
 
             # happy path exit
@@ -517,7 +426,6 @@
             if self.no_verify:
                 continue
 
-            # self.check_sdk_events()
             self.check_events()
             self.check_pools()
 
