import argparse
import time
import logging
import os
import sys
import json

from tenacity import retry, stop_after_delay, wait_fixed

from utils.segwit_addr import decode_address
from chains.binance import Binance, MockBinance
from chains.bitcoin import Bitcoin, MockBitcoin
from chains.ethereum import Ethereum, MockEthereum
from chains.thorchain import Thorchain, MockThorchain
from thorchain.thorchain import ThorchainState, ThorchainClient
from scripts.health import Health
from utils.common import Transaction, Coin, Asset, get_rune_asset
from chains.aliases import aliases_bnb, get_alias

# Init logging
logging.basicConfig(
    format="%(asctime)s | %(levelname).4s | %(message)s",
    level=os.environ.get("LOGLEVEL", "INFO"),
)

RUNE = get_rune_asset()


def main():
    parser = argparse.ArgumentParser()
    parser.add_argument(
        "--binance", default="http://localhost:26660", help="Mock binance server",
    )
    parser.add_argument(
        "--bitcoin",
        default="http://thorchain:password@localhost:18443",
        help="Regtest bitcoin server",
    )
    parser.add_argument(
        "--ethereum", default="http://localhost:8545", help="Localnet ethereum server",
    )
    parser.add_argument(
        "--thorchain", default="http://localhost:1317", help="Thorchain API url"
    )
    parser.add_argument(
        "--thorchain-websocket",
        default="ws://localhost:26657/websocket",
        help="Thorchain Websocket url",
    )
    parser.add_argument(
        "--midgard", default="http://localhost:8080", help="Midgard API url"
    )
    parser.add_argument(
        "--generate-balances", default=False, type=bool, help="Generate balances (bool)"
    )
    parser.add_argument(
        "--fast-fail", default=False, type=bool, help="Generate balances (bool)"
    )
    parser.add_argument(
        "--no-verify", default=False, type=bool, help="Skip verifying results"
    )

    parser.add_argument(
        "--bitcoin-reorg",
        default=False,
        type=bool,
        help="Trigger a Bitcoin chain reorg",
    )

    parser.add_argument(
        "--ethereum-reorg",
        default=False,
        type=bool,
        help="Trigger an Ethereum chain reorg",
    )

    args = parser.parse_args()

    txn_list = "data/smoke_test_native_transactions.json"
    if RUNE.get_chain() == "BNB":
        txn_list = "data/smoke_test_transactions.json"
    with open(txn_list, "r") as f:
        txns = json.load(f)

    health = Health(args.thorchain, args.midgard, args.binance, args.fast_fail)

    smoker = Smoker(
        args.binance,
        args.bitcoin,
        args.ethereum,
        args.thorchain,
        health,
        txns,
        args.generate_balances,
        args.fast_fail,
        args.no_verify,
        args.bitcoin_reorg,
        args.ethereum_reorg,
<<<<<<< HEAD
        args.thorchain_websocket,
=======
>>>>>>> 30c31cc9
    )
    try:
        smoker.run()
        sys.exit(smoker.exit)
<<<<<<< HEAD
    except Exception:
=======
    except Exception as e:
        logging.error(e)
>>>>>>> 30c31cc9
        logging.exception("Smoke tests failed")
        sys.exit(1)


class Smoker:
    def __init__(
        self,
        bnb,
        btc,
        eth,
        thor,
        health,
        txns,
        gen_balances=False,
        fast_fail=False,
        no_verify=False,
        bitcoin_reorg=False,
        ethereum_reorg=False,
<<<<<<< HEAD
        thor_websocket=None,
=======
>>>>>>> 30c31cc9
    ):
        self.binance = Binance()
        self.bitcoin = Bitcoin()
        self.ethereum = Ethereum()
        self.thorchain = Thorchain()
        self.thorchain_state = ThorchainState()

        self.health = health

        self.txns = txns

<<<<<<< HEAD
        self.thorchain_client = ThorchainClient(thor, thor_websocket)
=======
        self.thorchain_client = ThorchainClient(thor, enable_websocket=True)
>>>>>>> 30c31cc9
        pubkey = self.thorchain_client.get_vault_pubkey()

        self.thorchain_state.set_vault_pubkey(pubkey)
        if RUNE.get_chain() == "THOR":
            self.thorchain_state.reserve = 22000000000000000

        self.mock_thorchain = MockThorchain(thor)

        self.mock_bitcoin = MockBitcoin(btc)
        # extract pubkey from bech32 encoded pubkey
        # removing first 5 bytes used by amino encoding
        raw_pubkey = decode_address(pubkey)[5:]
        bitcoin_address = MockBitcoin.get_address_from_pubkey(raw_pubkey)
        self.mock_bitcoin.set_vault_address(bitcoin_address)

        self.mock_ethereum = MockEthereum(eth)
        ethereum_address = MockEthereum.get_address_from_pubkey(raw_pubkey)
        self.mock_ethereum.set_vault_address(ethereum_address)

        self.mock_binance = MockBinance(bnb)
        self.mock_binance.set_vault_address_by_pubkey(raw_pubkey)

        self.generate_balances = gen_balances
        self.fast_fail = fast_fail
        self.no_verify = no_verify
        self.bitcoin_reorg = bitcoin_reorg
        self.ethereum_reorg = ethereum_reorg
        self.thorchain_client.events = []
        self.exit = 0

    def error(self, err):
        self.exit = 1
        if self.fast_fail:
            raise Exception(err)
        else:
            logging.error(err)

    def check_pools(self):
        # compare simulation pools vs real pools
        real_pools = self.thorchain_client.get_pools()
        for rpool in real_pools:
            spool = self.thorchain_state.get_pool(Asset(rpool["asset"]))
            if int(spool.rune_balance) != int(rpool["balance_rune"]):
                self.error(
                    f"Bad Pool-{rpool['asset']} balance: RUNE "
                    f"{spool.rune_balance} != {rpool['balance_rune']}"
                )
                if int(spool.asset_balance) != int(rpool["balance_asset"]):
                    self.error(
                        f"Bad Pool-{rpool['asset']} balance: ASSET "
                        f"{spool.asset_balance} != {rpool['balance_asset']}"
                    )

    def check_binance(self):
        # compare simulation binance vs mock binance
        mock_accounts = self.mock_binance.accounts()
        for macct in mock_accounts:
            for name, address in aliases_bnb.items():
                if name == "MASTER":
                    continue  # don't care to compare MASTER account
                if address == macct["address"]:
                    sacct = self.binance.get_account(address)
                    for bal in macct["balances"]:
                        sim_coin = Coin(
                            f"BNB.{bal['denom']}", sacct.get(f"BNB.{bal['denom']}")
                        )
                        bnb_coin = Coin(f"BNB.{bal['denom']}", bal["amount"])
                        if sim_coin != bnb_coin:
                            self.error(
                                f"Bad binance balance: {name} {bnb_coin} != {sim_coin}"
                            )

    def check_chain(self, chain, mock, reorg):
        # compare simulation bitcoin vs mock bitcoin
        for addr, sim_acct in chain.accounts.items():
            name = get_alias(chain.chain, addr)
<<<<<<< HEAD
            if name == "MASTER":
                continue  # don't care to compare MASTER account
            if name == "VAULT" and chain.chain == "THOR":
                continue  # don't care about vault for thorchain
            mock_coin = Coin(chain.coin, mock.get_balance(addr))
            sim_coin = Coin(chain.coin, sim_acct.get(chain.coin))
            # dont raise error on reorg balance being invalidated
            # sim is not smart enough to subtract funds on reorg
            if mock_coin.amount == 0 and reorg:
                return
            if sim_coin != mock_coin:
                self.error(
                    f"Bad {chain.name} balance: {name} {mock_coin} != {sim_coin}"
                )

    def check_ethereum(self):
        # compare simulation ethereum vs mock ethereum
        for addr, sim_acct in self.ethereum.accounts.items():
            name = get_alias(self.ethereum.chain, addr)
            if name == "MASTER":
                continue  # don't care to compare MASTER account
            for sim_coin in sim_acct.balances:
                if not sim_coin.asset.is_eth():
                    continue
                mock_coin = Coin(
                    "ETH." + sim_coin.asset.get_symbol(),
                    self.mock_ethereum.get_balance(
                        addr, sim_coin.asset.get_symbol().split("-")[0]
                    ),
                )
                # dont raise error on reorg balance being invalidated
                # sim is not smart enough to subtract funds on reorg
                if mock_coin.amount == 0 and self.ethereum_reorg:
                    return
                if sim_coin != mock_coin:
                    self.error(f"Bad ETH balance: {name} {mock_coin} != {sim_coin}")
=======
            if name == "MASTER":
                continue  # don't care to compare MASTER account
            if name == "VAULT" and chain.chain == "THOR":
                continue  # don't care about vault for thorchain
            mock_coin = Coin(chain.coin, mock.get_balance(addr))
            sim_coin = Coin(chain.coin, sim_acct.get(chain.coin))
            # dont raise error on reorg balance being invalidated
            # sim is not smart enough to subtract funds on reorg
            if mock_coin.amount == 0 and reorg:
                return
            if sim_coin != mock_coin:
                self.error(
                    f"Bad {chain.name} balance: {name} {mock_coin} != {sim_coin}"
                )
>>>>>>> 30c31cc9

    def check_vaults(self):
        # check vault data
        vdata = self.thorchain_client.get_vault_data()
        if int(vdata["total_reserve"]) != self.thorchain_state.reserve:
            sim = self.thorchain_state.reserve
            real = vdata["total_reserve"]
            self.error(f"Mismatching reserves: {sim} != {real}")
        if int(vdata["bond_reward_rune"]) != self.thorchain_state.bond_reward:
            sim = self.thorchain_state.bond_reward
            real = vdata["bond_reward_rune"]
            self.error(f"Mismatching bond reward: {sim} != {real}")

    def check_events(self):
        events = self.thorchain_client.events
        sim_events = self.thorchain_state.events

<<<<<<< HEAD
        for event, sim_event in zip(sorted(events), sorted(sim_events)):
            if sim_event != event:
                logging.error(
                    f"Event Thorchain \n{event}\n   !="
                    f"  \nEvent Simulator \n{sim_event}"
                )
                self.error("Events mismatch")
=======
        if events != sim_events:
            wrong_events = [e for e in events if e not in sim_events]
            wrong_sim_events = [e for e in sim_events if e not in events]
            logging.error(f"THORChain Events {wrong_events}")
            logging.error(f"Simulator Events {wrong_sim_events}")
            self.error("Events mismatch")
>>>>>>> 30c31cc9

    @retry(stop=stop_after_delay(30), wait=wait_fixed(1), reraise=True)
    def run_health(self):
        self.health.run()

    def broadcast_chain(self, txn):
        """
        Broadcast tx to respective chain mock server
        """
        if txn.chain == Binance.chain:
            return self.mock_binance.transfer(txn)
        if txn.chain == Bitcoin.chain:
            return self.mock_bitcoin.transfer(txn)
        if txn.chain == Ethereum.chain:
            return self.mock_ethereum.transfer(txn)
        if txn.chain == MockThorchain.chain:
            return self.mock_thorchain.transfer(txn)

    def broadcast_simulator(self, txn):
        """
        Broadcast tx to simulator state chain
        """
        if txn.chain == Binance.chain:
            return self.binance.transfer(txn)
        if txn.chain == Bitcoin.chain:
            return self.bitcoin.transfer(txn)
        if txn.chain == Ethereum.chain:
            return self.ethereum.transfer(txn)
        if txn.chain == Thorchain.chain:
            return self.thorchain.transfer(txn)

<<<<<<< HEAD
    def sim_trigger_tx(self, txn):
        # process transaction in thorchain
        outbounds = self.thorchain_state.handle(txn)
        outbounds = self.thorchain_state.handle_fee(txn, outbounds)

        # replicate order of outbounds broadcast from thorchain
        self.thorchain_state.order_outbound_txns(outbounds)

        # expecting to see this many outbound txs
        count_outbounds = 0
        for o in outbounds:
            if o.chain == "THOR":
                continue  # thorchain transactions are on chain
            count_outbounds += 1
=======
    def set_network_fees(self):
        """
        Retrieve network fees on chain for each txn
        and update thorchain state
        """
        btc = self.mock_bitcoin.block_stats
        fees = {
            "BNB": self.mock_binance.singleton_gas,
            "ETH": self.mock_ethereum.default_gas,
            "BTC": btc["tx_size"] * btc["tx_rate"],
        }
        self.thorchain_state.set_network_fees(fees)

    def sim_trigger_tx(self, txn):
        # process transaction in thorchain
        self.set_network_fees()
        outbounds = self.thorchain_state.handle(txn)
>>>>>>> 30c31cc9

        for outbound in outbounds:
            # update simulator state with outbound txs
            self.broadcast_simulator(outbound)

<<<<<<< HEAD
        return outbounds, count_outbounds
=======
        return outbounds
>>>>>>> 30c31cc9

    def sim_catch_up(self, txn):
        # At this point, we can assume that the transaction on real thorchain
        # has already occurred, and we can now play "catch up" in our simulated
        # thorchain state

        # used to track if we have already processed this txn
<<<<<<< HEAD
        processed_transaction = False

        # keep track of how many outbound txs we created this inbound txn
        outbounds = []
        count_outbounds = 0
        processed_outbound_events = False
=======
        outbounds = []
        processed = False
        pending_txs = 0
>>>>>>> 30c31cc9

        for x in range(0, 30):  # 30 attempts
            events = self.thorchain_client.events[:]
            sim_events = self.thorchain_state.events[:]
<<<<<<< HEAD

            # we have more real events than sim, fill in the gaps
            if len(events) > len(sim_events):
                for evt in events[len(sim_events) :]:
                    if evt.type == "gas" and count_outbounds > 0:
=======
            new_events = events[len(sim_events) :]

            # we have more real events than sim, fill in the gaps
            if len(new_events) > 0:
                for evt in new_events:
                    if evt.type == "gas":
>>>>>>> 30c31cc9
                        todo = []
                        # with the given gas pool event data, figure out
                        # which outbound txns are for this gas pool, vs
                        # another later on
                        count = 0
                        for out in outbounds:
                            # a gas pool matches a txn if their from
                            # the same blockchain
                            event_chain = Asset(evt.get("asset")).get_chain()
                            out_chain = out.coins[0].asset.get_chain()
                            if event_chain == out_chain:
                                todo.append(out)
                                count += 1
                                if count >= int(evt.get("transaction_count")):
                                    break
                        self.thorchain_state.handle_gas(todo)
<<<<<<< HEAD
                        # countdown til we've seen all expected gas evts
                        count_outbounds -= len(todo)
=======
>>>>>>> 30c31cc9

                    elif evt.type == "rewards":
                        self.thorchain_state.handle_rewards()

<<<<<<< HEAD
                    elif (
                        evt.type == "outbound"
                        and processed_transaction
                        and not processed_outbound_events
                    ):
                        self.thorchain_state.generate_outbound_events(txn, outbounds)
                        processed_outbound_events = True

                    elif not processed_transaction:
                        outbounds, count_outbounds = self.sim_trigger_tx(txn)
                        processed_transaction = True
                continue

            # we have same count of events but its a cross chain stake
            elif txn.is_cross_chain_stake() and not processed_transaction:
                outbounds, count_outbounds = self.sim_trigger_tx(txn)
                processed_transaction = True
                # still need to wait for thorchain to process it
                time.sleep(5)
                continue

            # happy path exit
            if (
                sorted(events) == sorted(sim_events)
                and count_outbounds <= 0
                and processed_transaction
            ):
                break

            # not happy path exit, we got wrong events
            if len(events) == len(sim_events) and sorted(events) != sorted(sim_events):
=======
                    elif evt.type == "outbound" and processed and pending_txs > 0:
                        # figure out which outbound event is which tx
                        for out in outbounds:
                            if out.coins_str() == evt.get("coin"):
                                self.thorchain_state.generate_outbound_events(
                                    txn, [out]
                                )
                                pending_txs -= 1

                    elif not processed:
                        outbounds = self.sim_trigger_tx(txn)
                        pending_txs = len(outbounds)
                        processed = True
                continue

            # we have same count of events but its a cross chain stake
            elif txn.is_cross_chain_stake() and not processed:
                outbounds = self.sim_trigger_tx(txn)
                pending_txs = len(outbounds)
                processed = True
                time.sleep(6)  # need to wait for thorchain to handle it
                continue

            if len(events) == len(sim_events) and pending_txs <= 0 and processed:
>>>>>>> 30c31cc9
                break

            time.sleep(1)

<<<<<<< HEAD
        if count_outbounds > 0:
            self.error(
                f"failed to send out all outbound transactions ({count_outbounds})"
            )
=======
        if pending_txs > 0:
            msg = f"failed to send all outbound transactions {pending_txs}"
            self.error(msg)
        return outbounds

    def log_result(self, tx, outbounds):
        """
        Log result after a tx was processed
        """
        if len(outbounds) == 0:
            return
        result = "[+]"
        if "REFUND" in outbounds[0].memo:
            result = "[-]"
        for outbound in outbounds:
            logging.info(f"{result} {outbound.short()}")
>>>>>>> 30c31cc9

    def run(self):
        for i, txn in enumerate(self.txns):
            txn = Transaction.from_dict(txn)

            if self.bitcoin_reorg:
                # get block hash from bitcoin we are going to invalidate later
                if i == 14 or i == 24:
                    current_height = self.mock_bitcoin.get_block_height()
                    block_hash = self.mock_bitcoin.get_block_hash(current_height)
                    logging.info(f"Block to invalidate {current_height} {block_hash}")

                # now we processed some btc txs and we invalidate an older block
                # to make those txs not valid anymore and test thornode reaction
                if i == 18 or i == 28:
                    self.mock_bitcoin.invalidate_block(block_hash)
                    logging.info("Reorg triggered")

            if self.ethereum_reorg:
                # get block hash from ethereum we are going to invalidate later
                if i == 14 or i == 24:
                    current_height = self.mock_ethereum.get_block_height()
                    block_hash = self.mock_ethereum.get_block_hash(current_height)
                    logging.info(f"Block to invalidate {current_height} {block_hash}")

                # now we processed some eth txs and we invalidate an older block
                # to make those txs not valid anymore and test thornode reaction
                if i == 18 or i == 28:
                    self.mock_ethereum.set_block(current_height)
                    logging.info("Reorg triggered")

            logging.info(f"{i:2} {txn}")

            self.broadcast_chain(txn)
            self.broadcast_simulator(txn)

            if txn.memo == "SEED":
                continue

            outbounds = self.sim_catch_up(txn)

            # check if we are verifying the results
            if self.no_verify:
                continue

            self.check_events()
            self.check_pools()

            self.check_binance()
            self.check_chain(self.bitcoin, self.mock_bitcoin, self.bitcoin_reorg)
<<<<<<< HEAD
            self.check_ethereum()
=======
            self.check_chain(self.ethereum, self.mock_ethereum, self.ethereum_reorg)
>>>>>>> 30c31cc9

            if RUNE.get_chain() == "THOR":
                self.check_chain(self.thorchain, self.mock_thorchain, None)

            self.check_vaults()
            self.run_health()

            self.log_result(txn, outbounds)


if __name__ == "__main__":
    main()<|MERGE_RESOLUTION|>--- conflicted
+++ resolved
@@ -96,22 +96,12 @@
         args.no_verify,
         args.bitcoin_reorg,
         args.ethereum_reorg,
-<<<<<<< HEAD
-        args.thorchain_websocket,
-=======
->>>>>>> 30c31cc9
     )
     try:
         smoker.run()
         sys.exit(smoker.exit)
-<<<<<<< HEAD
-    except Exception:
-=======
     except Exception as e:
         logging.error(e)
->>>>>>> 30c31cc9
-        logging.exception("Smoke tests failed")
-        sys.exit(1)
 
 
 class Smoker:
@@ -128,10 +118,6 @@
         no_verify=False,
         bitcoin_reorg=False,
         ethereum_reorg=False,
-<<<<<<< HEAD
-        thor_websocket=None,
-=======
->>>>>>> 30c31cc9
     ):
         self.binance = Binance()
         self.bitcoin = Bitcoin()
@@ -143,11 +129,7 @@
 
         self.txns = txns
 
-<<<<<<< HEAD
-        self.thorchain_client = ThorchainClient(thor, thor_websocket)
-=======
         self.thorchain_client = ThorchainClient(thor, enable_websocket=True)
->>>>>>> 30c31cc9
         pubkey = self.thorchain_client.get_vault_pubkey()
 
         self.thorchain_state.set_vault_pubkey(pubkey)
@@ -224,7 +206,6 @@
         # compare simulation bitcoin vs mock bitcoin
         for addr, sim_acct in chain.accounts.items():
             name = get_alias(chain.chain, addr)
-<<<<<<< HEAD
             if name == "MASTER":
                 continue  # don't care to compare MASTER account
             if name == "VAULT" and chain.chain == "THOR":
@@ -261,22 +242,6 @@
                     return
                 if sim_coin != mock_coin:
                     self.error(f"Bad ETH balance: {name} {mock_coin} != {sim_coin}")
-=======
-            if name == "MASTER":
-                continue  # don't care to compare MASTER account
-            if name == "VAULT" and chain.chain == "THOR":
-                continue  # don't care about vault for thorchain
-            mock_coin = Coin(chain.coin, mock.get_balance(addr))
-            sim_coin = Coin(chain.coin, sim_acct.get(chain.coin))
-            # dont raise error on reorg balance being invalidated
-            # sim is not smart enough to subtract funds on reorg
-            if mock_coin.amount == 0 and reorg:
-                return
-            if sim_coin != mock_coin:
-                self.error(
-                    f"Bad {chain.name} balance: {name} {mock_coin} != {sim_coin}"
-                )
->>>>>>> 30c31cc9
 
     def check_vaults(self):
         # check vault data
@@ -294,22 +259,12 @@
         events = self.thorchain_client.events
         sim_events = self.thorchain_state.events
 
-<<<<<<< HEAD
-        for event, sim_event in zip(sorted(events), sorted(sim_events)):
-            if sim_event != event:
-                logging.error(
-                    f"Event Thorchain \n{event}\n   !="
-                    f"  \nEvent Simulator \n{sim_event}"
-                )
-                self.error("Events mismatch")
-=======
         if events != sim_events:
             wrong_events = [e for e in events if e not in sim_events]
             wrong_sim_events = [e for e in sim_events if e not in events]
             logging.error(f"THORChain Events {wrong_events}")
             logging.error(f"Simulator Events {wrong_sim_events}")
             self.error("Events mismatch")
->>>>>>> 30c31cc9
 
     @retry(stop=stop_after_delay(30), wait=wait_fixed(1), reraise=True)
     def run_health(self):
@@ -341,22 +296,6 @@
         if txn.chain == Thorchain.chain:
             return self.thorchain.transfer(txn)
 
-<<<<<<< HEAD
-    def sim_trigger_tx(self, txn):
-        # process transaction in thorchain
-        outbounds = self.thorchain_state.handle(txn)
-        outbounds = self.thorchain_state.handle_fee(txn, outbounds)
-
-        # replicate order of outbounds broadcast from thorchain
-        self.thorchain_state.order_outbound_txns(outbounds)
-
-        # expecting to see this many outbound txs
-        count_outbounds = 0
-        for o in outbounds:
-            if o.chain == "THOR":
-                continue  # thorchain transactions are on chain
-            count_outbounds += 1
-=======
     def set_network_fees(self):
         """
         Retrieve network fees on chain for each txn
@@ -374,17 +313,11 @@
         # process transaction in thorchain
         self.set_network_fees()
         outbounds = self.thorchain_state.handle(txn)
->>>>>>> 30c31cc9
-
         for outbound in outbounds:
             # update simulator state with outbound txs
             self.broadcast_simulator(outbound)
 
-<<<<<<< HEAD
-        return outbounds, count_outbounds
-=======
         return outbounds
->>>>>>> 30c31cc9
 
     def sim_catch_up(self, txn):
         # At this point, we can assume that the transaction on real thorchain
@@ -392,36 +325,19 @@
         # thorchain state
 
         # used to track if we have already processed this txn
-<<<<<<< HEAD
-        processed_transaction = False
-
-        # keep track of how many outbound txs we created this inbound txn
-        outbounds = []
-        count_outbounds = 0
-        processed_outbound_events = False
-=======
         outbounds = []
         processed = False
         pending_txs = 0
->>>>>>> 30c31cc9
 
         for x in range(0, 30):  # 30 attempts
             events = self.thorchain_client.events[:]
             sim_events = self.thorchain_state.events[:]
-<<<<<<< HEAD
-
-            # we have more real events than sim, fill in the gaps
-            if len(events) > len(sim_events):
-                for evt in events[len(sim_events) :]:
-                    if evt.type == "gas" and count_outbounds > 0:
-=======
             new_events = events[len(sim_events) :]
 
             # we have more real events than sim, fill in the gaps
             if len(new_events) > 0:
                 for evt in new_events:
                     if evt.type == "gas":
->>>>>>> 30c31cc9
                         todo = []
                         # with the given gas pool event data, figure out
                         # which outbound txns are for this gas pool, vs
@@ -438,48 +354,10 @@
                                 if count >= int(evt.get("transaction_count")):
                                     break
                         self.thorchain_state.handle_gas(todo)
-<<<<<<< HEAD
-                        # countdown til we've seen all expected gas evts
-                        count_outbounds -= len(todo)
-=======
->>>>>>> 30c31cc9
 
                     elif evt.type == "rewards":
                         self.thorchain_state.handle_rewards()
-
-<<<<<<< HEAD
-                    elif (
-                        evt.type == "outbound"
-                        and processed_transaction
-                        and not processed_outbound_events
-                    ):
-                        self.thorchain_state.generate_outbound_events(txn, outbounds)
-                        processed_outbound_events = True
-
-                    elif not processed_transaction:
-                        outbounds, count_outbounds = self.sim_trigger_tx(txn)
-                        processed_transaction = True
-                continue
-
-            # we have same count of events but its a cross chain stake
-            elif txn.is_cross_chain_stake() and not processed_transaction:
-                outbounds, count_outbounds = self.sim_trigger_tx(txn)
-                processed_transaction = True
-                # still need to wait for thorchain to process it
-                time.sleep(5)
-                continue
-
-            # happy path exit
-            if (
-                sorted(events) == sorted(sim_events)
-                and count_outbounds <= 0
-                and processed_transaction
-            ):
-                break
-
-            # not happy path exit, we got wrong events
-            if len(events) == len(sim_events) and sorted(events) != sorted(sim_events):
-=======
+=
                     elif evt.type == "outbound" and processed and pending_txs > 0:
                         # figure out which outbound event is which tx
                         for out in outbounds:
@@ -504,17 +382,10 @@
                 continue
 
             if len(events) == len(sim_events) and pending_txs <= 0 and processed:
->>>>>>> 30c31cc9
                 break
 
             time.sleep(1)
 
-<<<<<<< HEAD
-        if count_outbounds > 0:
-            self.error(
-                f"failed to send out all outbound transactions ({count_outbounds})"
-            )
-=======
         if pending_txs > 0:
             msg = f"failed to send all outbound transactions {pending_txs}"
             self.error(msg)
@@ -531,7 +402,6 @@
             result = "[-]"
         for outbound in outbounds:
             logging.info(f"{result} {outbound.short()}")
->>>>>>> 30c31cc9
 
     def run(self):
         for i, txn in enumerate(self.txns):
@@ -582,11 +452,7 @@
 
             self.check_binance()
             self.check_chain(self.bitcoin, self.mock_bitcoin, self.bitcoin_reorg)
-<<<<<<< HEAD
             self.check_ethereum()
-=======
-            self.check_chain(self.ethereum, self.mock_ethereum, self.ethereum_reorg)
->>>>>>> 30c31cc9
 
             if RUNE.get_chain() == "THOR":
                 self.check_chain(self.thorchain, self.mock_thorchain, None)
