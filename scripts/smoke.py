--- conflicted
+++ resolved
@@ -148,12 +148,8 @@
         bitcoin_address = MockBitcoin.get_address_from_pubkey(raw_pubkey)
         self.mock_bitcoin.set_vault_address(bitcoin_address)
 
-<<<<<<< HEAD
-=======
         self.mock_ethereum = MockEthereum(eth)
->>>>>>> 22deefe1
         ethereum_address = MockEthereum.get_address_from_pubkey(raw_pubkey)
-        self.mock_ethereum = MockEthereum(eth, ethereum_address)
         self.mock_ethereum.set_vault_address(ethereum_address)
 
         self.mock_binance = MockBinance(bnb)
@@ -213,7 +209,6 @@
         # compare simulation bitcoin vs mock bitcoin
         for addr, sim_acct in chain.accounts.items():
             name = get_alias(chain.chain, addr)
-<<<<<<< HEAD
             if name == "MASTER":
                 continue  # don't care to compare MASTER account
             if name == "VAULT" and chain.chain == "THOR":
@@ -250,22 +245,6 @@
                     return
                 if sim_coin != mock_coin:
                     self.error(f"Bad ETH balance: {name} {mock_coin} != {sim_coin}")
-=======
-            if name == "MASTER":
-                continue  # don't care to compare MASTER account
-            if name == "VAULT" and chain.chain == "THOR":
-                continue  # don't care about vault for thorchain
-            mock_coin = Coin(chain.coin, mock.get_balance(addr))
-            sim_coin = Coin(chain.coin, sim_acct.get(chain.coin))
-            # dont raise error on reorg balance being invalidated
-            # sim is not smart enough to subtract funds on reorg
-            if mock_coin.amount == 0 and reorg:
-                return
-            if sim_coin != mock_coin:
-                self.error(
-                    f"Bad {chain.name} balance: {name} {mock_coin} != {sim_coin}"
-                )
->>>>>>> 22deefe1
 
     def check_vaults(self):
         # check vault data
@@ -282,10 +261,7 @@
     def check_events(self):
         events = self.thorchain_client.events
         sim_events = self.thorchain_state.events
-<<<<<<< HEAD
-=======
-
->>>>>>> 22deefe1
+
         for event, sim_event in zip(sorted(events), sorted(sim_events)):
             if sim_event != event:
                 logging.error(
@@ -477,11 +453,7 @@
 
             self.check_binance()
             self.check_chain(self.bitcoin, self.mock_bitcoin, self.bitcoin_reorg)
-<<<<<<< HEAD
             self.check_ethereum()
-=======
-            self.check_chain(self.ethereum, self.mock_ethereum, self.ethereum_reorg)
->>>>>>> 22deefe1
 
             if RUNE.get_chain() == "THOR":
                 self.check_chain(self.thorchain, self.mock_thorchain, None)
